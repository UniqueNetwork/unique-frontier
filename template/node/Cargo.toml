--- conflicted
+++ resolved
@@ -13,13 +13,8 @@
 
 [dependencies]
 async-trait = "0.1"
-<<<<<<< HEAD
-clap = { version = "4.0.9", features = ["derive"] }
-futures = "0.3.24"
-=======
 clap = { version = "4.0", features = ["derive"] }
 futures = "0.3.25"
->>>>>>> aca04f22
 log = "0.4.17"
 
 # Parity
@@ -27,69 +22,32 @@
 jsonrpsee = { version = "0.16.2", features = ["server", "macros"] }
 
 # Substrate
-<<<<<<< HEAD
-sc-basic-authorship = { version = "0.10.0-dev", git = "https://github.com/paritytech/substrate", branch = "polkadot-v0.9.33-asset-destroy" }
-sc-cli = { version = "0.10.0-dev", git = "https://github.com/paritytech/substrate", branch = "polkadot-v0.9.33-asset-destroy", features = ["wasmtime"] }
-sc-client-api = { version = "4.0.0-dev", git = "https://github.com/paritytech/substrate", branch = "polkadot-v0.9.33-asset-destroy" }
-sc-consensus = { version = "0.10.0-dev", git = "https://github.com/paritytech/substrate", branch = "polkadot-v0.9.33-asset-destroy" }
-sc-consensus-aura = { version = "0.10.0-dev", git = "https://github.com/paritytech/substrate", branch = "polkadot-v0.9.33-asset-destroy", optional = true }
-sc-consensus-manual-seal = { version = "0.10.0-dev", git = "https://github.com/paritytech/substrate", branch = "polkadot-v0.9.33-asset-destroy", optional = true }
-sc-executor = { version = "0.10.0-dev", git = "https://github.com/paritytech/substrate", branch = "polkadot-v0.9.33-asset-destroy", features = ["wasmtime"] }
-sc-finality-grandpa = { version = "0.10.0-dev", git = "https://github.com/paritytech/substrate", branch = "polkadot-v0.9.33-asset-destroy" }
-sc-keystore = { version = "4.0.0-dev", git = "https://github.com/paritytech/substrate", branch = "polkadot-v0.9.33-asset-destroy" }
-sc-network = { version = "0.10.0-dev", git = "https://github.com/paritytech/substrate", branch = "polkadot-v0.9.33-asset-destroy" }
-sc-rpc = { version = "4.0.0-dev", git = "https://github.com/paritytech/substrate", branch = "polkadot-v0.9.33-asset-destroy" }
-sc-rpc-api = { version = "0.10.0-dev", git = "https://github.com/paritytech/substrate", branch = "polkadot-v0.9.33-asset-destroy" }
-sc-service = { version = "0.10.0-dev", git = "https://github.com/paritytech/substrate", branch = "polkadot-v0.9.33-asset-destroy", features = ["wasmtime"] }
-sc-telemetry = { version = "4.0.0-dev", git = "https://github.com/paritytech/substrate", branch = "polkadot-v0.9.33-asset-destroy" }
-sc-transaction-pool = { version = "4.0.0-dev", git = "https://github.com/paritytech/substrate", branch = "polkadot-v0.9.33-asset-destroy" }
-sc-transaction-pool-api = { version = "4.0.0-dev", git = "https://github.com/paritytech/substrate", branch = "polkadot-v0.9.33-asset-destroy" }
-sp-api = { version = "4.0.0-dev", git = "https://github.com/paritytech/substrate", branch = "polkadot-v0.9.33-asset-destroy" }
-sp-block-builder = { version = "4.0.0-dev", git = "https://github.com/paritytech/substrate", branch = "polkadot-v0.9.33-asset-destroy" }
-sp-blockchain = { version = "4.0.0-dev", git = "https://github.com/paritytech/substrate", branch = "polkadot-v0.9.33-asset-destroy" }
-sp-consensus-aura = { version = "0.10.0-dev", git = "https://github.com/paritytech/substrate", branch = "polkadot-v0.9.33-asset-destroy" }
-sp-core = { version = "6.0.0", git = "https://github.com/paritytech/substrate", branch = "polkadot-v0.9.33-asset-destroy" }
-sp-finality-grandpa = { version = "4.0.0-dev", git = "https://github.com/paritytech/substrate", branch = "polkadot-v0.9.33-asset-destroy" }
-sp-inherents = { version = "4.0.0-dev", git = "https://github.com/paritytech/substrate", branch = "polkadot-v0.9.33-asset-destroy" }
-sp-keyring = { version = "6.0.0", git = "https://github.com/paritytech/substrate", branch = "polkadot-v0.9.33-asset-destroy" }
-sp-runtime = { version = "6.0.0", git = "https://github.com/paritytech/substrate", branch = "polkadot-v0.9.33-asset-destroy" }
-sp-timestamp = { version = "4.0.0-dev", git = "https://github.com/paritytech/substrate", branch = "polkadot-v0.9.33-asset-destroy" }
-=======
-sc-basic-authorship = { version = "0.10.0-dev", git = "https://github.com/paritytech/substrate", branch = "master" }
-sc-cli = { version = "0.10.0-dev", git = "https://github.com/paritytech/substrate", branch = "master" }
-sc-client-api = { version = "4.0.0-dev", git = "https://github.com/paritytech/substrate", branch = "master" }
-sc-consensus = { version = "0.10.0-dev", git = "https://github.com/paritytech/substrate", branch = "master" }
-sc-consensus-aura = { version = "0.10.0-dev", git = "https://github.com/paritytech/substrate", branch = "master", optional = true }
-sc-consensus-manual-seal = { version = "0.10.0-dev", git = "https://github.com/paritytech/substrate", branch = "master", optional = true }
-sc-executor = { version = "0.10.0-dev", git = "https://github.com/paritytech/substrate", branch = "master" }
-sc-finality-grandpa = { version = "0.10.0-dev", git = "https://github.com/paritytech/substrate", branch = "master" }
-sc-keystore = { version = "4.0.0-dev", git = "https://github.com/paritytech/substrate", branch = "master" }
-sc-network = { version = "0.10.0-dev", git = "https://github.com/paritytech/substrate", branch = "master" }
-sc-rpc = { version = "4.0.0-dev", git = "https://github.com/paritytech/substrate", branch = "master" }
-sc-rpc-api = { version = "0.10.0-dev", git = "https://github.com/paritytech/substrate", branch = "master" }
-sc-service = { version = "0.10.0-dev", git = "https://github.com/paritytech/substrate", branch = "master" }
-sc-telemetry = { version = "4.0.0-dev", git = "https://github.com/paritytech/substrate", branch = "master" }
-sc-transaction-pool = { version = "4.0.0-dev", git = "https://github.com/paritytech/substrate", branch = "master" }
-sc-transaction-pool-api = { version = "4.0.0-dev", git = "https://github.com/paritytech/substrate", branch = "master" }
-sp-api = { version = "4.0.0-dev", git = "https://github.com/paritytech/substrate", branch = "master" }
-sp-block-builder = { version = "4.0.0-dev", git = "https://github.com/paritytech/substrate", branch = "master" }
-sp-blockchain = { version = "4.0.0-dev", git = "https://github.com/paritytech/substrate", branch = "master" }
-sp-consensus-aura = { version = "0.10.0-dev", git = "https://github.com/paritytech/substrate", branch = "master" }
-sp-core = { version = "7.0.0", git = "https://github.com/paritytech/substrate", branch = "master" }
-sp-finality-grandpa = { version = "4.0.0-dev", git = "https://github.com/paritytech/substrate", branch = "master" }
-sp-inherents = { version = "4.0.0-dev", git = "https://github.com/paritytech/substrate", branch = "master" }
-sp-keyring = { version = "7.0.0", git = "https://github.com/paritytech/substrate", branch = "master" }
-sp-runtime = { version = "7.0.0", git = "https://github.com/paritytech/substrate", branch = "master" }
-sp-timestamp = { version = "4.0.0-dev", git = "https://github.com/paritytech/substrate", branch = "master" }
->>>>>>> aca04f22
-# These dependencies are used for RPC
-pallet-transaction-payment-rpc = { version = "4.0.0-dev", git = "https://github.com/paritytech/substrate", branch = "polkadot-v0.9.33-asset-destroy" }
-substrate-frame-rpc-system = { version = "4.0.0-dev", git = "https://github.com/paritytech/substrate", branch = "polkadot-v0.9.33-asset-destroy" }
-# These dependencies are used for runtime benchmarking
-frame-benchmarking = { version = "4.0.0-dev", git = "https://github.com/paritytech/substrate", branch = "polkadot-v0.9.33-asset-destroy", optional = true }
-frame-benchmarking-cli = { version = "4.0.0-dev", git = "https://github.com/paritytech/substrate", branch = "polkadot-v0.9.33-asset-destroy", optional = true }
-frame-system = { version = "4.0.0-dev", git = "https://github.com/paritytech/substrate", branch = "polkadot-v0.9.33-asset-destroy" }
-pallet-transaction-payment = { version = "4.0.0-dev", git = "https://github.com/paritytech/substrate", branch = "polkadot-v0.9.33-asset-destroy" }
+sc-basic-authorship = { version = "0.10.0-dev", git = "https://github.com/paritytech/substrate", branch = "polkadot-v0.9.35" }
+sc-cli = { version = "0.10.0-dev", git = "https://github.com/paritytech/substrate", branch = "polkadot-v0.9.35" }
+sc-client-api = { version = "4.0.0-dev", git = "https://github.com/paritytech/substrate", branch = "polkadot-v0.9.35" }
+sc-consensus = { version = "0.10.0-dev", git = "https://github.com/paritytech/substrate", branch = "polkadot-v0.9.35" }
+sc-consensus-aura = { version = "0.10.0-dev", git = "https://github.com/paritytech/substrate", branch = "polkadot-v0.9.35", optional = true }
+sc-consensus-manual-seal = { version = "0.10.0-dev", git = "https://github.com/paritytech/substrate", branch = "polkadot-v0.9.35", optional = true }
+sc-executor = { version = "0.10.0-dev", git = "https://github.com/paritytech/substrate", branch = "polkadot-v0.9.35" }
+sc-finality-grandpa = { version = "0.10.0-dev", git = "https://github.com/paritytech/substrate", branch = "polkadot-v0.9.35" }
+sc-keystore = { version = "4.0.0-dev", git = "https://github.com/paritytech/substrate", branch = "polkadot-v0.9.35" }
+sc-network = { version = "0.10.0-dev", git = "https://github.com/paritytech/substrate", branch = "polkadot-v0.9.35" }
+sc-rpc = { version = "4.0.0-dev", git = "https://github.com/paritytech/substrate", branch = "polkadot-v0.9.35" }
+sc-rpc-api = { version = "0.10.0-dev", git = "https://github.com/paritytech/substrate", branch = "polkadot-v0.9.35" }
+sc-service = { version = "0.10.0-dev", git = "https://github.com/paritytech/substrate", branch = "polkadot-v0.9.35" }
+sc-telemetry = { version = "4.0.0-dev", git = "https://github.com/paritytech/substrate", branch = "polkadot-v0.9.35" }
+sc-transaction-pool = { version = "4.0.0-dev", git = "https://github.com/paritytech/substrate", branch = "polkadot-v0.9.35" }
+sc-transaction-pool-api = { version = "4.0.0-dev", git = "https://github.com/paritytech/substrate", branch = "polkadot-v0.9.35" }
+sp-api = { version = "4.0.0-dev", git = "https://github.com/paritytech/substrate", branch = "polkadot-v0.9.35" }
+sp-block-builder = { version = "4.0.0-dev", git = "https://github.com/paritytech/substrate", branch = "polkadot-v0.9.35" }
+sp-blockchain = { version = "4.0.0-dev", git = "https://github.com/paritytech/substrate", branch = "polkadot-v0.9.35" }
+sp-consensus-aura = { version = "0.10.0-dev", git = "https://github.com/paritytech/substrate", branch = "polkadot-v0.9.35" }
+sp-core = { version = "7.0.0", git = "https://github.com/paritytech/substrate", branch = "polkadot-v0.9.35" }
+sp-finality-grandpa = { version = "4.0.0-dev", git = "https://github.com/paritytech/substrate", branch = "polkadot-v0.9.35" }
+sp-inherents = { version = "4.0.0-dev", git = "https://github.com/paritytech/substrate", branch = "polkadot-v0.9.35" }
+sp-keyring = { version = "7.0.0", git = "https://github.com/paritytech/substrate", branch = "polkadot-v0.9.35" }
+sp-runtime = { version = "7.0.0", git = "https://github.com/paritytech/substrate", branch = "polkadot-v0.9.35" }
+sp-timestamp = { version = "4.0.0-dev", git = "https://github.com/paritytech/substrate", branch = "polkadot-v0.9.35" }
 
 # Frontier
 fc-cli = { path = "../../client/cli" }
@@ -108,15 +66,21 @@
 	"std",
 ] }
 
+# These dependencies are used for RPC
+pallet-transaction-payment-rpc = { version = "4.0.0-dev", git = "https://github.com/paritytech/substrate", branch = "polkadot-v0.9.35" }
+substrate-frame-rpc-system = { version = "4.0.0-dev", git = "https://github.com/paritytech/substrate", branch = "polkadot-v0.9.35" }
+# These dependencies are used for runtime benchmarking
+frame-benchmarking = { version = "4.0.0-dev", git = "https://github.com/paritytech/substrate", branch = "polkadot-v0.9.35", optional = true }
+frame-benchmarking-cli = { version = "4.0.0-dev", git = "https://github.com/paritytech/substrate", branch = "polkadot-v0.9.35", optional = true }
+frame-system = { version = "4.0.0-dev", git = "https://github.com/paritytech/substrate", branch = "polkadot-v0.9.35" }
+pallet-transaction-payment = { version = "4.0.0-dev", git = "https://github.com/paritytech/substrate", branch = "polkadot-v0.9.35" }
+
 [build-dependencies]
-substrate-build-script-utils = { version = "3.0.0", git = "https://github.com/paritytech/substrate", branch = "polkadot-v0.9.33-asset-destroy" }
+substrate-build-script-utils = { version = "3.0.0", git = "https://github.com/paritytech/substrate", branch = "polkadot-v0.9.35" }
 
 [features]
 default = ["aura", "with-rocksdb-weights"]
-aura = [
-	"sc-consensus-aura",
-	"frontier-template-runtime/aura",
-]
+aura = ["sc-consensus-aura", "frontier-template-runtime/aura"]
 manual-seal = [
 	"sc-consensus-manual-seal",
 	"frontier-template-runtime/manual-seal",
