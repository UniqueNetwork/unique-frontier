--- conflicted
+++ resolved
@@ -20,11 +20,7 @@
 	"derive",
 ] }
 futures = "0.3"
-<<<<<<< HEAD
 jsonrpsee = { version = "0.15.1", features = ["server", "macros"] }
-=======
-jsonrpsee = { version = "0.13.0", features = ["server", "macros"] }
->>>>>>> ac169769
 log = "0.4.8"
 
 sc-basic-authorship = { version = "0.10.0-dev", git = "https://github.com/paritytech/substrate", branch = "polkadot-v0.9.29" }
