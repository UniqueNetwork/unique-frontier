[package]
name = "frontier-template-node"
version = "0.0.0"
authors = ["Substrate DevHub <https://github.com/substrate-developer-hub>"]
description = "A fresh FRAME-based Substrate node, ready for hacking."
edition = "2021"
license = "Unlicense"
build = "build.rs"
homepage = "https://substrate.io"
repository = "https://github.com/substrate-developer-hub/frontier-node-template/"
publish = false

[package.metadata.docs.rs]
targets = ["x86_64-unknown-linux-gnu"]

[dependencies]
async-trait = "0.1"
clap = { version = "3.1", features = ["derive"] }
codec = { package = "parity-scale-codec", version = "3.1", features = ["derive"] }
futures = "0.3"
jsonrpsee = { version = "0.13.0", features = ["server", "macros"] }
log = "0.4.8"

<<<<<<< HEAD
sc-basic-authorship = { version = "0.10.0-dev", git = "https://github.com/paritytech/substrate", branch = "polkadot-v0.9.21" }
sc-cli = { version = "0.10.0-dev", git = "https://github.com/paritytech/substrate", branch = "polkadot-v0.9.21", features = ["wasmtime"] }
sc-client-api = { version = "4.0.0-dev", git = "https://github.com/paritytech/substrate", branch = "polkadot-v0.9.21" }
sc-consensus = { version = "0.10.0-dev", git = "https://github.com/paritytech/substrate", branch = "polkadot-v0.9.21" }
sc-consensus-aura = { version = "0.10.0-dev", git = "https://github.com/paritytech/substrate", branch = "polkadot-v0.9.21" }
sc-consensus-manual-seal = { version = "0.10.0-dev", git = "https://github.com/paritytech/substrate", branch = "polkadot-v0.9.21" }
sc-executor = { version = "0.10.0-dev", git = "https://github.com/paritytech/substrate", branch = "polkadot-v0.9.21", features = ["wasmtime"] }
sc-finality-grandpa = { version = "0.10.0-dev", git = "https://github.com/paritytech/substrate", branch = "polkadot-v0.9.21" }
sc-keystore = { version = "4.0.0-dev", git = "https://github.com/paritytech/substrate", branch = "polkadot-v0.9.21" }
sc-network = { version = "0.10.0-dev", git = "https://github.com/paritytech/substrate", branch = "polkadot-v0.9.21" }
sc-rpc = { version = "4.0.0-dev", git = "https://github.com/paritytech/substrate", branch = "polkadot-v0.9.21" }
sc-rpc-api = { version = "0.10.0-dev", git = "https://github.com/paritytech/substrate", branch = "polkadot-v0.9.21" }
sc-service = { version = "0.10.0-dev", git = "https://github.com/paritytech/substrate", branch = "polkadot-v0.9.21", features = ["wasmtime"] }
sc-telemetry = { version = "4.0.0-dev", git = "https://github.com/paritytech/substrate", branch = "polkadot-v0.9.21" }
sc-transaction-pool = { version = "4.0.0-dev", git = "https://github.com/paritytech/substrate", branch = "polkadot-v0.9.21" }
sc-transaction-pool-api = { version = "4.0.0-dev", git = "https://github.com/paritytech/substrate", branch = "polkadot-v0.9.21" }
sp-api = { version = "4.0.0-dev", git = "https://github.com/paritytech/substrate", branch = "polkadot-v0.9.21" }
sp-block-builder = { version = "4.0.0-dev", git = "https://github.com/paritytech/substrate", branch = "polkadot-v0.9.21" }
sp-blockchain = { version = "4.0.0-dev", git = "https://github.com/paritytech/substrate", branch = "polkadot-v0.9.21" }
sp-consensus = { version = "0.10.0-dev", git = "https://github.com/paritytech/substrate", branch = "polkadot-v0.9.21" }
sp-consensus-aura = { version = "0.10.0-dev", git = "https://github.com/paritytech/substrate", branch = "polkadot-v0.9.21" }
sp-core = { version = "6.0.0", git = "https://github.com/paritytech/substrate", branch = "polkadot-v0.9.21" }
sp-finality-grandpa = { version = "4.0.0-dev", git = "https://github.com/paritytech/substrate", branch = "polkadot-v0.9.21" }
sp-inherents = { version = "4.0.0-dev", git = "https://github.com/paritytech/substrate", branch = "polkadot-v0.9.21" }
sp-keyring = { version = "6.0.0", git = "https://github.com/paritytech/substrate", branch = "polkadot-v0.9.21" }
sp-runtime = { version = "6.0.0", git = "https://github.com/paritytech/substrate", branch = "polkadot-v0.9.21" }
sp-timestamp = { version = "4.0.0-dev", git = "https://github.com/paritytech/substrate", branch = "polkadot-v0.9.21" }
=======
sc-basic-authorship = { version = "0.10.0-dev", git = "https://github.com/paritytech/substrate", branch = "master" }
sc-cli = { version = "0.10.0-dev", git = "https://github.com/paritytech/substrate", branch = "master", features = ["wasmtime"] }
sc-client-api = { version = "4.0.0-dev", git = "https://github.com/paritytech/substrate", branch = "master" }
sc-consensus = { version = "0.10.0-dev", git = "https://github.com/paritytech/substrate", branch = "master" }
sc-consensus-aura = { version = "0.10.0-dev", git = "https://github.com/paritytech/substrate", branch = "master", optional = true }
sc-consensus-manual-seal = { version = "0.10.0-dev", git = "https://github.com/paritytech/substrate", branch = "master", optional = true }
sc-executor = { version = "0.10.0-dev", git = "https://github.com/paritytech/substrate", branch = "master", features = ["wasmtime"] }
sc-finality-grandpa = { version = "0.10.0-dev", git = "https://github.com/paritytech/substrate", branch = "master" }
sc-keystore = { version = "4.0.0-dev", git = "https://github.com/paritytech/substrate", branch = "master" }
sc-network = { version = "0.10.0-dev", git = "https://github.com/paritytech/substrate", branch = "master" }
sc-rpc = { version = "4.0.0-dev", git = "https://github.com/paritytech/substrate", branch = "master" }
sc-rpc-api = { version = "0.10.0-dev", git = "https://github.com/paritytech/substrate", branch = "master" }
sc-service = { version = "0.10.0-dev", git = "https://github.com/paritytech/substrate", branch = "master", features = ["wasmtime"] }
sc-telemetry = { version = "4.0.0-dev", git = "https://github.com/paritytech/substrate", branch = "master" }
sc-transaction-pool = { version = "4.0.0-dev", git = "https://github.com/paritytech/substrate", branch = "master" }
sc-transaction-pool-api = { version = "4.0.0-dev", git = "https://github.com/paritytech/substrate", branch = "master" }
sp-api = { version = "4.0.0-dev", git = "https://github.com/paritytech/substrate", branch = "master" }
sp-block-builder = { version = "4.0.0-dev", git = "https://github.com/paritytech/substrate", branch = "master" }
sp-blockchain = { version = "4.0.0-dev", git = "https://github.com/paritytech/substrate", branch = "master" }
sp-consensus = { version = "0.10.0-dev", git = "https://github.com/paritytech/substrate", branch = "master" }
sp-consensus-aura = { version = "0.10.0-dev", git = "https://github.com/paritytech/substrate", branch = "master" }
sp-core = { version = "6.0.0", git = "https://github.com/paritytech/substrate", branch = "master" }
sp-finality-grandpa = { version = "4.0.0-dev", git = "https://github.com/paritytech/substrate", branch = "master" }
sp-inherents = { version = "4.0.0-dev", git = "https://github.com/paritytech/substrate", branch = "master" }
sp-keyring = { version = "6.0.0", git = "https://github.com/paritytech/substrate", branch = "master" }
sp-runtime = { version = "6.0.0", git = "https://github.com/paritytech/substrate", branch = "master" }
sp-timestamp = { version = "4.0.0-dev", git = "https://github.com/paritytech/substrate", branch = "master" }
>>>>>>> 857c40b1
# These dependencies are used for RPC
pallet-transaction-payment-rpc = { git = "https://github.com/paritytech/substrate", branch = "polkadot-v0.9.21", version = "4.0.0-dev" }
substrate-frame-rpc-system = { git = "https://github.com/paritytech/substrate", branch = "polkadot-v0.9.21", version = "4.0.0-dev" }
# These dependencies are used for runtime benchmarking
frame-benchmarking = { version = "4.0.0-dev", git = "https://github.com/paritytech/substrate", branch = "polkadot-v0.9.21" }
frame-benchmarking-cli = { version = "4.0.0-dev", git = "https://github.com/paritytech/substrate", branch = "polkadot-v0.9.21" }
frame-system = { version = "4.0.0-dev", git = "https://github.com/paritytech/substrate", branch = "polkadot-v0.9.21" }
pallet-transaction-payment = { version = "4.0.0-dev", git = "https://github.com/paritytech/substrate", branch = "polkadot-v0.9.21" }

fc-consensus = { path = "../../client/consensus" }
fc-db = { path = "../../client/db" }
fc-mapping-sync = { path = "../../client/mapping-sync" }
fc-rpc = { path = "../../client/rpc" }
fc-rpc-core = { path = "../../client/rpc-core" }
fp-consensus = { path = "../../primitives/consensus" }
fp-dynamic-fee = { path = "../../primitives/dynamic-fee" }
fp-evm = { path = "../../primitives/evm" }
fp-rpc = { path = "../../primitives/rpc" }
fp-storage = { path = "../../primitives/storage" }

frontier-template-runtime = { path = "../runtime", default-features = false, features = ["std"] }

[build-dependencies]
substrate-build-script-utils = { git = "https://github.com/paritytech/substrate", branch = "polkadot-v0.9.21", version = "3.0.0" }

[features]
default = ["aura"]
aura = [
	"sc-consensus-aura",
	"frontier-template-runtime/aura",
]
manual-seal = [
	"sc-consensus-manual-seal",
	"frontier-template-runtime/manual-seal",
]
rpc_binary_search_estimate = ["fc-rpc/rpc_binary_search_estimate"]
runtime-benchmarks = [
	"frontier-template-runtime/runtime-benchmarks",
]<|MERGE_RESOLUTION|>--- conflicted
+++ resolved
@@ -13,56 +13,20 @@
 [package.metadata.docs.rs]
 targets = ["x86_64-unknown-linux-gnu"]
 
-[dependencies]
-async-trait = "0.1"
-clap = { version = "3.1", features = ["derive"] }
-codec = { package = "parity-scale-codec", version = "3.1", features = ["derive"] }
-futures = "0.3"
-jsonrpsee = { version = "0.13.0", features = ["server", "macros"] }
-log = "0.4.8"
-
-<<<<<<< HEAD
-sc-basic-authorship = { version = "0.10.0-dev", git = "https://github.com/paritytech/substrate", branch = "polkadot-v0.9.21" }
-sc-cli = { version = "0.10.0-dev", git = "https://github.com/paritytech/substrate", branch = "polkadot-v0.9.21", features = ["wasmtime"] }
-sc-client-api = { version = "4.0.0-dev", git = "https://github.com/paritytech/substrate", branch = "polkadot-v0.9.21" }
-sc-consensus = { version = "0.10.0-dev", git = "https://github.com/paritytech/substrate", branch = "polkadot-v0.9.21" }
-sc-consensus-aura = { version = "0.10.0-dev", git = "https://github.com/paritytech/substrate", branch = "polkadot-v0.9.21" }
-sc-consensus-manual-seal = { version = "0.10.0-dev", git = "https://github.com/paritytech/substrate", branch = "polkadot-v0.9.21" }
-sc-executor = { version = "0.10.0-dev", git = "https://github.com/paritytech/substrate", branch = "polkadot-v0.9.21", features = ["wasmtime"] }
-sc-finality-grandpa = { version = "0.10.0-dev", git = "https://github.com/paritytech/substrate", branch = "polkadot-v0.9.21" }
-sc-keystore = { version = "4.0.0-dev", git = "https://github.com/paritytech/substrate", branch = "polkadot-v0.9.21" }
-sc-network = { version = "0.10.0-dev", git = "https://github.com/paritytech/substrate", branch = "polkadot-v0.9.21" }
-sc-rpc = { version = "4.0.0-dev", git = "https://github.com/paritytech/substrate", branch = "polkadot-v0.9.21" }
-sc-rpc-api = { version = "0.10.0-dev", git = "https://github.com/paritytech/substrate", branch = "polkadot-v0.9.21" }
-sc-service = { version = "0.10.0-dev", git = "https://github.com/paritytech/substrate", branch = "polkadot-v0.9.21", features = ["wasmtime"] }
-sc-telemetry = { version = "4.0.0-dev", git = "https://github.com/paritytech/substrate", branch = "polkadot-v0.9.21" }
-sc-transaction-pool = { version = "4.0.0-dev", git = "https://github.com/paritytech/substrate", branch = "polkadot-v0.9.21" }
-sc-transaction-pool-api = { version = "4.0.0-dev", git = "https://github.com/paritytech/substrate", branch = "polkadot-v0.9.21" }
-sp-api = { version = "4.0.0-dev", git = "https://github.com/paritytech/substrate", branch = "polkadot-v0.9.21" }
-sp-block-builder = { version = "4.0.0-dev", git = "https://github.com/paritytech/substrate", branch = "polkadot-v0.9.21" }
-sp-blockchain = { version = "4.0.0-dev", git = "https://github.com/paritytech/substrate", branch = "polkadot-v0.9.21" }
-sp-consensus = { version = "0.10.0-dev", git = "https://github.com/paritytech/substrate", branch = "polkadot-v0.9.21" }
-sp-consensus-aura = { version = "0.10.0-dev", git = "https://github.com/paritytech/substrate", branch = "polkadot-v0.9.21" }
-sp-core = { version = "6.0.0", git = "https://github.com/paritytech/substrate", branch = "polkadot-v0.9.21" }
-sp-finality-grandpa = { version = "4.0.0-dev", git = "https://github.com/paritytech/substrate", branch = "polkadot-v0.9.21" }
-sp-inherents = { version = "4.0.0-dev", git = "https://github.com/paritytech/substrate", branch = "polkadot-v0.9.21" }
-sp-keyring = { version = "6.0.0", git = "https://github.com/paritytech/substrate", branch = "polkadot-v0.9.21" }
-sp-runtime = { version = "6.0.0", git = "https://github.com/paritytech/substrate", branch = "polkadot-v0.9.21" }
-sp-timestamp = { version = "4.0.0-dev", git = "https://github.com/paritytech/substrate", branch = "polkadot-v0.9.21" }
-=======
+[package.metadata.deppatcher.originals.dependencies]
 sc-basic-authorship = { version = "0.10.0-dev", git = "https://github.com/paritytech/substrate", branch = "master" }
-sc-cli = { version = "0.10.0-dev", git = "https://github.com/paritytech/substrate", branch = "master", features = ["wasmtime"] }
+sc-cli = { version = "0.10.0-dev", git = "https://github.com/paritytech/substrate", branch = "master" }
 sc-client-api = { version = "4.0.0-dev", git = "https://github.com/paritytech/substrate", branch = "master" }
 sc-consensus = { version = "0.10.0-dev", git = "https://github.com/paritytech/substrate", branch = "master" }
-sc-consensus-aura = { version = "0.10.0-dev", git = "https://github.com/paritytech/substrate", branch = "master", optional = true }
-sc-consensus-manual-seal = { version = "0.10.0-dev", git = "https://github.com/paritytech/substrate", branch = "master", optional = true }
-sc-executor = { version = "0.10.0-dev", git = "https://github.com/paritytech/substrate", branch = "master", features = ["wasmtime"] }
+sc-consensus-aura = { version = "0.10.0-dev", git = "https://github.com/paritytech/substrate", branch = "master" }
+sc-consensus-manual-seal = { version = "0.10.0-dev", git = "https://github.com/paritytech/substrate", branch = "master" }
+sc-executor = { version = "0.10.0-dev", git = "https://github.com/paritytech/substrate", branch = "master" }
 sc-finality-grandpa = { version = "0.10.0-dev", git = "https://github.com/paritytech/substrate", branch = "master" }
 sc-keystore = { version = "4.0.0-dev", git = "https://github.com/paritytech/substrate", branch = "master" }
 sc-network = { version = "0.10.0-dev", git = "https://github.com/paritytech/substrate", branch = "master" }
 sc-rpc = { version = "4.0.0-dev", git = "https://github.com/paritytech/substrate", branch = "master" }
 sc-rpc-api = { version = "0.10.0-dev", git = "https://github.com/paritytech/substrate", branch = "master" }
-sc-service = { version = "0.10.0-dev", git = "https://github.com/paritytech/substrate", branch = "master", features = ["wasmtime"] }
+sc-service = { version = "0.10.0-dev", git = "https://github.com/paritytech/substrate", branch = "master" }
 sc-telemetry = { version = "4.0.0-dev", git = "https://github.com/paritytech/substrate", branch = "master" }
 sc-transaction-pool = { version = "4.0.0-dev", git = "https://github.com/paritytech/substrate", branch = "master" }
 sc-transaction-pool-api = { version = "4.0.0-dev", git = "https://github.com/paritytech/substrate", branch = "master" }
@@ -77,15 +41,59 @@
 sp-keyring = { version = "6.0.0", git = "https://github.com/paritytech/substrate", branch = "master" }
 sp-runtime = { version = "6.0.0", git = "https://github.com/paritytech/substrate", branch = "master" }
 sp-timestamp = { version = "4.0.0-dev", git = "https://github.com/paritytech/substrate", branch = "master" }
->>>>>>> 857c40b1
-# These dependencies are used for RPC
-pallet-transaction-payment-rpc = { git = "https://github.com/paritytech/substrate", branch = "polkadot-v0.9.21", version = "4.0.0-dev" }
-substrate-frame-rpc-system = { git = "https://github.com/paritytech/substrate", branch = "polkadot-v0.9.21", version = "4.0.0-dev" }
-# These dependencies are used for runtime benchmarking
+pallet-transaction-payment-rpc = { version = "4.0.0-dev", git = "https://github.com/paritytech/substrate", branch = "polkadot-v0.9.21" }
+substrate-frame-rpc-system = { version = "4.0.0-dev", git = "https://github.com/paritytech/substrate", branch = "polkadot-v0.9.21" }
 frame-benchmarking = { version = "4.0.0-dev", git = "https://github.com/paritytech/substrate", branch = "polkadot-v0.9.21" }
 frame-benchmarking-cli = { version = "4.0.0-dev", git = "https://github.com/paritytech/substrate", branch = "polkadot-v0.9.21" }
 frame-system = { version = "4.0.0-dev", git = "https://github.com/paritytech/substrate", branch = "polkadot-v0.9.21" }
 pallet-transaction-payment = { version = "4.0.0-dev", git = "https://github.com/paritytech/substrate", branch = "polkadot-v0.9.21" }
+
+[package.metadata.deppatcher.originals.build-dependencies]
+substrate-build-script-utils = { version = "3.0.0", git = "https://github.com/paritytech/substrate", branch = "polkadot-v0.9.21" }
+
+[dependencies]
+async-trait = "0.1"
+clap = { version = "3.1", features = ["derive"] }
+codec = { package = "parity-scale-codec", version = "3.1", features = ["derive"] }
+futures = "0.3"
+jsonrpsee = { version = "0.13.0", features = ["server", "macros"] }
+log = "0.4.8"
+
+sc-basic-authorship = { version = "0.10.0-dev", git = "https://github.com/paritytech/substrate", branch = "polkadot-v0.9.22" }
+sc-cli = { version = "0.10.0-dev", git = "https://github.com/paritytech/substrate", branch = "polkadot-v0.9.22", features = ["wasmtime"] }
+sc-client-api = { version = "4.0.0-dev", git = "https://github.com/paritytech/substrate", branch = "polkadot-v0.9.22" }
+sc-consensus = { version = "0.10.0-dev", git = "https://github.com/paritytech/substrate", branch = "polkadot-v0.9.22" }
+sc-consensus-aura = { version = "0.10.0-dev", git = "https://github.com/paritytech/substrate", branch = "polkadot-v0.9.22", optional = true }
+sc-consensus-manual-seal = { version = "0.10.0-dev", git = "https://github.com/paritytech/substrate", branch = "polkadot-v0.9.22", optional = true }
+sc-executor = { version = "0.10.0-dev", git = "https://github.com/paritytech/substrate", branch = "polkadot-v0.9.22", features = ["wasmtime"] }
+sc-finality-grandpa = { version = "0.10.0-dev", git = "https://github.com/paritytech/substrate", branch = "polkadot-v0.9.22" }
+sc-keystore = { version = "4.0.0-dev", git = "https://github.com/paritytech/substrate", branch = "polkadot-v0.9.22" }
+sc-network = { version = "0.10.0-dev", git = "https://github.com/paritytech/substrate", branch = "polkadot-v0.9.22" }
+sc-rpc = { version = "4.0.0-dev", git = "https://github.com/paritytech/substrate", branch = "polkadot-v0.9.22" }
+sc-rpc-api = { version = "0.10.0-dev", git = "https://github.com/paritytech/substrate", branch = "polkadot-v0.9.22" }
+sc-service = { version = "0.10.0-dev", git = "https://github.com/paritytech/substrate", branch = "polkadot-v0.9.22", features = ["wasmtime"] }
+sc-telemetry = { version = "4.0.0-dev", git = "https://github.com/paritytech/substrate", branch = "polkadot-v0.9.22" }
+sc-transaction-pool = { version = "4.0.0-dev", git = "https://github.com/paritytech/substrate", branch = "polkadot-v0.9.22" }
+sc-transaction-pool-api = { version = "4.0.0-dev", git = "https://github.com/paritytech/substrate", branch = "polkadot-v0.9.22" }
+sp-api = { version = "4.0.0-dev", git = "https://github.com/paritytech/substrate", branch = "polkadot-v0.9.22" }
+sp-block-builder = { version = "4.0.0-dev", git = "https://github.com/paritytech/substrate", branch = "polkadot-v0.9.22" }
+sp-blockchain = { version = "4.0.0-dev", git = "https://github.com/paritytech/substrate", branch = "polkadot-v0.9.22" }
+sp-consensus = { version = "0.10.0-dev", git = "https://github.com/paritytech/substrate", branch = "polkadot-v0.9.22" }
+sp-consensus-aura = { version = "0.10.0-dev", git = "https://github.com/paritytech/substrate", branch = "polkadot-v0.9.22" }
+sp-core = { version = "6.0.0", git = "https://github.com/paritytech/substrate", branch = "polkadot-v0.9.22" }
+sp-finality-grandpa = { version = "4.0.0-dev", git = "https://github.com/paritytech/substrate", branch = "polkadot-v0.9.22" }
+sp-inherents = { version = "4.0.0-dev", git = "https://github.com/paritytech/substrate", branch = "polkadot-v0.9.22" }
+sp-keyring = { version = "6.0.0", git = "https://github.com/paritytech/substrate", branch = "polkadot-v0.9.22" }
+sp-runtime = { version = "6.0.0", git = "https://github.com/paritytech/substrate", branch = "polkadot-v0.9.22" }
+sp-timestamp = { version = "4.0.0-dev", git = "https://github.com/paritytech/substrate", branch = "polkadot-v0.9.22" }
+# These dependencies are used for RPC
+pallet-transaction-payment-rpc = { git = "https://github.com/paritytech/substrate", branch = "polkadot-v0.9.22", version = "4.0.0-dev" }
+substrate-frame-rpc-system = { git = "https://github.com/paritytech/substrate", branch = "polkadot-v0.9.22", version = "4.0.0-dev" }
+# These dependencies are used for runtime benchmarking
+frame-benchmarking = { version = "4.0.0-dev", git = "https://github.com/paritytech/substrate", branch = "polkadot-v0.9.22" }
+frame-benchmarking-cli = { version = "4.0.0-dev", git = "https://github.com/paritytech/substrate", branch = "polkadot-v0.9.22" }
+frame-system = { version = "4.0.0-dev", git = "https://github.com/paritytech/substrate", branch = "polkadot-v0.9.22" }
+pallet-transaction-payment = { version = "4.0.0-dev", git = "https://github.com/paritytech/substrate", branch = "polkadot-v0.9.22" }
 
 fc-consensus = { path = "../../client/consensus" }
 fc-db = { path = "../../client/db" }
@@ -101,7 +109,7 @@
 frontier-template-runtime = { path = "../runtime", default-features = false, features = ["std"] }
 
 [build-dependencies]
-substrate-build-script-utils = { git = "https://github.com/paritytech/substrate", branch = "polkadot-v0.9.21", version = "3.0.0" }
+substrate-build-script-utils = { git = "https://github.com/paritytech/substrate", branch = "polkadot-v0.9.22", version = "3.0.0" }
 
 [features]
 default = ["aura"]
