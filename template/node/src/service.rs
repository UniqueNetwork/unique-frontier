//! Service and ServiceFactory implementation. Specialized wrapper over substrate service.

use crate::cli::Cli;
#[cfg(feature = "manual-seal")]
use crate::cli::Sealing;
use async_trait::async_trait;
use fc_consensus::FrontierBlockImport;
use fc_mapping_sync::{MappingSyncWorker, SyncStrategy};
use fc_rpc::EthTask;
use fc_rpc_core::types::{FilterPool, PendingTransactions};
use frontier_template_runtime::{self, opaque::Block, RuntimeApi, SLOT_DURATION};
use futures::StreamExt;
use sc_cli::SubstrateCli;
use sc_client_api::BlockchainEvents;
use sc_client_api::{ExecutorProvider, RemoteBackend};
use sc_consensus_aura::{ImportQueueParams, SlotProportion, StartAuraParams};
#[cfg(feature = "manual-seal")]
use sc_consensus_manual_seal::{self as manual_seal};
<<<<<<< HEAD
use fc_consensus::FrontierBlockImport;
use fc_mapping_sync::MappingSyncWorker;
use frontier_template_runtime::{self, opaque::Block, RuntimeApi, SLOT_DURATION};
use sc_service::{error::Error as ServiceError, Configuration, TaskManager, BasePath};
use sp_inherents::{InherentDataProvider, InherentIdentifier, InherentData};
use sc_executor::native_executor_instance;
=======
>>>>>>> 0b962f21
pub use sc_executor::NativeExecutor;
use sc_finality_grandpa::SharedVoterState;
use sc_keystore::LocalKeystore;
use sc_network::warp_request_handler::WarpSyncProvider;
use sc_service::{error::Error as ServiceError, BasePath, Configuration, TaskManager};
use sc_telemetry::{Telemetry, TelemetryWorker};
use sp_consensus::SlotData;
use sp_consensus_aura::sr25519::AuthorityPair as AuraPair;
use sp_core::U256;
use sp_inherents::{InherentData, InherentIdentifier};
use std::{
	cell::RefCell,
	collections::{BTreeMap, HashMap},
	sync::{Arc, Mutex},
	time::Duration,
};

// Our native executor instance.
pub struct Executor;

impl sc_executor::NativeExecutionDispatch for Executor {
	type ExtendHostFunctions = frame_benchmarking::benchmarking::HostFunctions;

	fn dispatch(method: &str, data: &[u8]) -> Option<Vec<u8>> {
		frontier_template_runtime::api::dispatch(method, data)
	}

	fn native_version() -> sc_executor::NativeVersion {
		frontier_template_runtime::native_version()
	}
}

type FullClient = sc_service::TFullClient<Block, RuntimeApi, Executor>;
type FullBackend = sc_service::TFullBackend<Block>;
type FullSelectChain = sc_consensus::LongestChain<FullBackend, Block>;

#[cfg(feature = "aura")]
pub type ConsensusResult = (
<<<<<<< HEAD
	sc_consensus_aura::BlockImport<
=======
	FrontierBlockImport<
>>>>>>> 0b962f21
		Block,
		sc_finality_grandpa::GrandpaBlockImport<FullBackend, Block, FullClient, FullSelectChain>,
		FullClient,
	>,
	sc_finality_grandpa::LinkHalf<Block, FullClient, FullSelectChain>,
);

#[cfg(feature = "manual-seal")]
pub type ConsensusResult = (
	FrontierBlockImport<Block, Arc<FullClient>, FullClient>,
	Sealing,
);

/// Provide a mock duration starting at 0 in millisecond for timestamp inherent.
/// Each call will increment timestamp by slot_duration making Aura think time has passed.
pub struct MockTimestampInherentDataProvider;

pub const INHERENT_IDENTIFIER: InherentIdentifier = *b"timstap0";

thread_local!(static TIMESTAMP: RefCell<u64> = RefCell::new(0));

#[async_trait]
impl sp_inherents::InherentDataProvider for MockTimestampInherentDataProvider {
	fn provide_inherent_data(
		&self,
		inherent_data: &mut InherentData,
	) -> Result<(), sp_inherents::Error> {
		TIMESTAMP.with(|x| {
			*x.borrow_mut() += SLOT_DURATION;
			inherent_data.put_data(INHERENT_IDENTIFIER, &*x.borrow())
		})
	}

	async fn try_handle_error(
		&self,
		_identifier: &InherentIdentifier,
		_error: &[u8],
	) -> Option<Result<(), sp_inherents::Error>> {
		// The pallet never reports error.
		None
	}
}

pub fn frontier_database_dir(config: &Configuration) -> std::path::PathBuf {
	let config_dir = config
		.base_path
		.as_ref()
		.map(|base_path| base_path.config_dir(config.chain_spec.id()))
		.unwrap_or_else(|| {
			BasePath::from_project("", "", &crate::cli::Cli::executable_name())
				.config_dir(config.chain_spec.id())
		});
	config_dir.join("frontier").join("db")
}

pub fn open_frontier_backend(config: &Configuration) -> Result<Arc<fc_db::Backend<Block>>, String> {
	Ok(Arc::new(fc_db::Backend::<Block>::new(
		&fc_db::DatabaseSettings {
			source: fc_db::DatabaseSettingsSrc::RocksDb {
				path: frontier_database_dir(&config),
				cache_size: 0,
			},
		},
	)?))
}

pub fn new_partial(
	config: &Configuration,
	cli: &Cli,
) -> Result<
	sc_service::PartialComponents<
		FullClient,
		FullBackend,
		FullSelectChain,
		sc_consensus::DefaultImportQueue<Block, FullClient>,
		sc_transaction_pool::FullPool<Block, FullClient>,
		(
			ConsensusResult,
			PendingTransactions,
			Option<FilterPool>,
			Arc<fc_db::Backend<Block>>,
			Option<Telemetry>,
		),
	>,
	ServiceError,
> {
	if config.keystore_remote.is_some() {
		return Err(ServiceError::Other(format!(
			"Remote Keystores are not supported."
		)));
	}

	let telemetry = config
		.telemetry_endpoints
		.clone()
		.filter(|x| !x.is_empty())
		.map(|endpoints| -> Result<_, sc_telemetry::Error> {
			let worker = TelemetryWorker::new(16)?;
			let telemetry = worker.handle().new_telemetry(endpoints);
			Ok((worker, telemetry))
		})
		.transpose()?;

	let (client, backend, keystore_container, task_manager) =
		sc_service::new_full_parts::<Block, RuntimeApi, Executor>(
			&config,
			telemetry.as_ref().map(|(_, telemetry)| telemetry.handle()),
		)?;
	let client = Arc::new(client);

	let telemetry = telemetry.map(|(worker, telemetry)| {
		task_manager.spawn_handle().spawn("telemetry", worker.run());
		telemetry
	});

	let select_chain = sc_consensus::LongestChain::new(backend.clone());

	let transaction_pool = sc_transaction_pool::BasicPool::new_full(
		config.transaction_pool.clone(),
		config.role.is_authority().into(),
		config.prometheus_registry(),
		task_manager.spawn_essential_handle(),
		client.clone(),
	);

	let pending_transactions: PendingTransactions = Some(Arc::new(Mutex::new(HashMap::new())));

	let filter_pool: Option<FilterPool> = Some(Arc::new(Mutex::new(BTreeMap::new())));

	let frontier_backend = open_frontier_backend(config)?;

	#[cfg(feature = "manual-seal")]
	{
		let sealing = cli.run.sealing;

		let frontier_block_import =
			FrontierBlockImport::new(client.clone(), client.clone(), frontier_backend.clone());

		let import_queue = sc_consensus_manual_seal::import_queue(
			Box::new(frontier_block_import.clone()),
			&task_manager.spawn_essential_handle(),
			config.prometheus_registry(),
		);

		Ok(sc_service::PartialComponents {
			client,
			backend,
			task_manager,
			import_queue,
			keystore_container,
			select_chain,
			transaction_pool,
			other: (
				(frontier_block_import, sealing),
				pending_transactions,
				filter_pool,
				frontier_backend,
				telemetry,
			),
		})
	}

<<<<<<< HEAD
	#[cfg(feature = "aura")] {
		inherent_data_providers
			// .register_provider(pallet_dynamic_fee::InherentDataProvider(U256::from(cli.run.target_gas_price)))
			.map_err(Into::into)
			.map_err(sp_consensus::Error::InherentData)?;

=======
	#[cfg(feature = "aura")]
	{
>>>>>>> 0b962f21
		let (grandpa_block_import, grandpa_link) = sc_finality_grandpa::block_import(
			client.clone(),
			&(client.clone() as Arc<_>),
			select_chain.clone(),
			telemetry.as_ref().map(|x| x.handle()),
		)?;

		let frontier_block_import = FrontierBlockImport::new(
			grandpa_block_import.clone(),
			client.clone(),
			frontier_backend.clone(),
		);

<<<<<<< HEAD
		let aura_block_import = sc_consensus_aura::BlockImport::<_, _, _, AuraPair>::new(
			frontier_block_import, client.clone(),
		);
=======
		let slot_duration = sc_consensus_aura::slot_duration(&*client)?.slot_duration();
		let target_gas_price = cli.run.target_gas_price;
>>>>>>> 0b962f21

		let import_queue =
			sc_consensus_aura::import_queue::<AuraPair, _, _, _, _, _, _>(ImportQueueParams {
				block_import: frontier_block_import.clone(),
				justification_import: Some(Box::new(grandpa_block_import.clone())),
				client: client.clone(),
				create_inherent_data_providers: move |_, ()| async move {
					let timestamp = sp_timestamp::InherentDataProvider::from_system_time();

					let slot =
						sp_consensus_aura::inherents::InherentDataProvider::from_timestamp_and_duration(
							*timestamp,
							slot_duration,
						);

					let dynamic_fee =
						pallet_dynamic_fee::InherentDataProvider(U256::from(target_gas_price));

					Ok((timestamp, slot, dynamic_fee))
				},
				spawner: &task_manager.spawn_essential_handle(),
				can_author_with: sp_consensus::CanAuthorWithNativeVersion::new(
					client.executor().clone(),
				),
				registry: config.prometheus_registry(),
				check_for_equivocation: Default::default(),
				telemetry: telemetry.as_ref().map(|x| x.handle()),
			})?;

		Ok(sc_service::PartialComponents {
			client,
			backend,
			task_manager,
			import_queue,
			keystore_container,
			select_chain,
			transaction_pool,
			other: (
				(frontier_block_import, grandpa_link),
				pending_transactions,
				filter_pool,
				frontier_backend,
				telemetry,
			),
		})
	}
}

fn remote_keystore(_url: &String) -> Result<Arc<LocalKeystore>, &'static str> {
	// FIXME: here would the concrete keystore be built,
	//        must return a concrete type (NOT `LocalKeystore`) that
	//        implements `CryptoStore` and `SyncCryptoStore`
	Err("Remote Keystore not supported.")
}

/// Builds a new service for a full client.
pub fn new_full(mut config: Configuration, cli: &Cli) -> Result<TaskManager, ServiceError> {
	let sc_service::PartialComponents {
		client,
		backend,
		mut task_manager,
		import_queue,
		mut keystore_container,
		select_chain,
		transaction_pool,
		other:
			(consensus_result, pending_transactions, filter_pool, frontier_backend, mut telemetry),
	} = new_partial(&config, &cli)?;

	if let Some(url) = &config.keystore_remote {
		match remote_keystore(url) {
			Ok(k) => keystore_container.set_remote_keystore(k),
			Err(e) => {
				return Err(ServiceError::Other(format!(
					"Error hooking up remote keystore for {}: {}",
					url, e
				)))
			}
		};
	}

	let warp_sync: Option<Arc<dyn WarpSyncProvider<Block>>> = {
		#[cfg(feature = "aura")]
		{
			config
				.network
				.extra_sets
				.push(sc_finality_grandpa::grandpa_peers_set_config());
			Some(Arc::new(
				sc_finality_grandpa::warp_proof::NetworkProvider::new(
					backend.clone(),
					consensus_result.1.shared_authority_set().clone(),
				),
			))
		}
		#[cfg(feature = "manual-seal")]
		{
			None
		}
	};

	let (network, system_rpc_tx, network_starter) =
		sc_service::build_network(sc_service::BuildNetworkParams {
			config: &config,
			client: client.clone(),
			transaction_pool: transaction_pool.clone(),
			spawn_handle: task_manager.spawn_handle(),
			import_queue,
			on_demand: None,
			block_announce_validator_builder: None,
			warp_sync: warp_sync,
		})?;

	// Channel for the rpc handler to communicate with the authorship task.
	let (command_sink, commands_stream) = futures::channel::mpsc::channel(1000);

	if config.offchain_worker.enabled {
		sc_service::build_offchain_workers(
			&config,
			task_manager.spawn_handle(),
			client.clone(),
			network.clone(),
		);
	}

	let role = config.role.clone();
	let force_authoring = config.force_authoring;
	let backoff_authoring_blocks: Option<()> = None;
	let name = config.network.node_name.clone();
	let enable_grandpa = !config.disable_grandpa;
	let prometheus_registry = config.prometheus_registry().cloned();
	let is_authority = config.role.is_authority();
	let enable_dev_signer = cli.run.enable_dev_signer;
	let subscription_task_executor =
		sc_rpc::SubscriptionTaskExecutor::new(task_manager.spawn_handle());

	let rpc_extensions_builder = {
		let client = client.clone();
		let pool = transaction_pool.clone();
		let network = network.clone();
		let pending = pending_transactions.clone();
		let filter_pool = filter_pool.clone();
		let frontier_backend = frontier_backend.clone();
		let max_past_logs = cli.run.max_past_logs;

		Box::new(move |deny_unsafe, _| {
			let deps = crate::rpc::FullDeps {
				client: client.clone(),
				pool: pool.clone(),
				deny_unsafe,
				is_authority,
				enable_dev_signer,
				network: network.clone(),
				pending_transactions: pending.clone(),
				filter_pool: filter_pool.clone(),
				backend: frontier_backend.clone(),
				max_past_logs,
				command_sink: Some(command_sink.clone()),
			};

			Ok(crate::rpc::create_full(
				deps,
				subscription_task_executor.clone(),
			))
		})
	};

	let _rpc_handlers = sc_service::spawn_tasks(sc_service::SpawnTasksParams {
		network: network.clone(),
		client: client.clone(),
		keystore: keystore_container.sync_keystore(),
		task_manager: &mut task_manager,
		transaction_pool: transaction_pool.clone(),
		rpc_extensions_builder,
		on_demand: None,
		remote_blockchain: None,
		backend: backend.clone(),
		system_rpc_tx,
		config,
		telemetry: telemetry.as_mut(),
	})?;

	task_manager.spawn_essential_handle().spawn(
		"frontier-mapping-sync-worker",
		MappingSyncWorker::new(
			client.import_notification_stream(),
			Duration::new(6, 0),
			client.clone(),
			backend.clone(),
			frontier_backend.clone(),
			SyncStrategy::Normal,
		)
		.for_each(|()| futures::future::ready(())),
	);

	// Spawn Frontier EthFilterApi maintenance task.
	if let Some(filter_pool) = filter_pool {
		// Each filter is allowed to stay in the pool for 100 blocks.
		const FILTER_RETAIN_THRESHOLD: u64 = 100;
		task_manager.spawn_essential_handle().spawn(
			"frontier-filter-pool",
			EthTask::filter_pool_task(Arc::clone(&client), filter_pool, FILTER_RETAIN_THRESHOLD),
		);
	}

	// Spawn Frontier pending transactions maintenance task (as essential, otherwise we leak).
	if let Some(pending_transactions) = pending_transactions {
		const TRANSACTION_RETAIN_THRESHOLD: u64 = 5;
		task_manager.spawn_essential_handle().spawn(
			"frontier-pending-transactions",
			EthTask::pending_transaction_task(
				Arc::clone(&client),
				pending_transactions,
				TRANSACTION_RETAIN_THRESHOLD,
			),
		);
	}

	task_manager.spawn_essential_handle().spawn(
		"frontier-schema-cache-task",
		EthTask::ethereum_schema_cache_task(Arc::clone(&client), Arc::clone(&frontier_backend)),
	);

	#[cfg(feature = "manual-seal")]
	{
		let (block_import, sealing) = consensus_result;

		if role.is_authority() {
			let env = sc_basic_authorship::ProposerFactory::new(
				task_manager.spawn_handle(),
				client.clone(),
				transaction_pool.clone(),
				prometheus_registry.as_ref(),
				telemetry.as_ref().map(|x| x.handle()),
			);

			let target_gas_price = cli.run.target_gas_price;

			// Background authorship future
			match sealing {
				Sealing::Manual => {
					let authorship_future =
						manual_seal::run_manual_seal(manual_seal::ManualSealParams {
							block_import,
							env,
							client,
							pool: transaction_pool.clone(),
							commands_stream,
							select_chain,
							consensus_data_provider: None,
							create_inherent_data_providers: move |_, ()| async move {
								let mock_timestamp = MockTimestampInherentDataProvider;

								let dynamic_fee = pallet_dynamic_fee::InherentDataProvider(
									U256::from(target_gas_price),
								);

								Ok((mock_timestamp, dynamic_fee))
							},
						});
					// we spawn the future on a background thread managed by service.
					task_manager
						.spawn_essential_handle()
						.spawn_blocking("manual-seal", authorship_future);
				}
				Sealing::Instant => {
					let authorship_future =
						manual_seal::run_instant_seal(manual_seal::InstantSealParams {
							block_import,
							env,
							client: client.clone(),
							pool: transaction_pool.clone(),
							select_chain,
							consensus_data_provider: None,
							create_inherent_data_providers: move |_, ()| async move {
								let mock_timestamp = MockTimestampInherentDataProvider;

								let dynamic_fee = pallet_dynamic_fee::InherentDataProvider(
									U256::from(target_gas_price),
								);

								Ok((mock_timestamp, dynamic_fee))
							},
						});
					// we spawn the future on a background thread managed by service.
					task_manager
						.spawn_essential_handle()
						.spawn_blocking("instant-seal", authorship_future);
				}
			};
		}
		log::info!("Manual Seal Ready");
	}

	#[cfg(feature = "aura")]
	{
		let (block_import, grandpa_link) = consensus_result;

		if role.is_authority() {
			let proposer_factory = sc_basic_authorship::ProposerFactory::new(
				task_manager.spawn_handle(),
				client.clone(),
				transaction_pool,
				prometheus_registry.as_ref(),
				telemetry.as_ref().map(|x| x.handle()),
			);

			let can_author_with =
				sp_consensus::CanAuthorWithNativeVersion::new(client.executor().clone());

			let slot_duration = sc_consensus_aura::slot_duration(&*client)?;
			let raw_slot_duration = slot_duration.slot_duration();
			let target_gas_price = cli.run.target_gas_price;

			let aura = sc_consensus_aura::start_aura::<AuraPair, _, _, _, _, _, _, _, _, _, _, _>(
				StartAuraParams {
					slot_duration,
					client: client.clone(),
					select_chain,
					block_import,
					proposer_factory,
					create_inherent_data_providers: move |_, ()| async move {
						let timestamp = sp_timestamp::InherentDataProvider::from_system_time();

						let slot =
							sp_consensus_aura::inherents::InherentDataProvider::from_timestamp_and_duration(
								*timestamp,
								raw_slot_duration,
							);

						let dynamic_fee =
							pallet_dynamic_fee::InherentDataProvider(U256::from(target_gas_price));

						Ok((timestamp, slot, dynamic_fee))
					},
					force_authoring,
					backoff_authoring_blocks,
					keystore: keystore_container.sync_keystore(),
					can_author_with,
					sync_oracle: network.clone(),
					justification_sync_link: network.clone(),
					block_proposal_slot_portion: SlotProportion::new(2f32 / 3f32),
					max_block_proposal_slot_portion: None,
					telemetry: telemetry.as_ref().map(|x| x.handle()),
				},
			)?;

			// the AURA authoring task is considered essential, i.e. if it
			// fails we take down the service with it.
			task_manager
				.spawn_essential_handle()
				.spawn_blocking("aura", aura);
		}

		// if the node isn't actively participating in consensus then it doesn't
		// need a keystore, regardless of which protocol we use below.
		let keystore = if role.is_authority() {
			Some(keystore_container.sync_keystore())
		} else {
			None
		};

		let grandpa_config = sc_finality_grandpa::Config {
			// FIXME #1578 make this available through chainspec
			gossip_duration: Duration::from_millis(333),
			justification_period: 512,
			name: Some(name),
			observer_enabled: false,
			keystore,
			local_role: role,
			telemetry: telemetry.as_ref().map(|x| x.handle()),
		};

		if enable_grandpa {
			// start the full GRANDPA voter
			// NOTE: non-authorities could run the GRANDPA observer protocol, but at
			// this point the full voter should provide better guarantees of block
			// and vote data availability than the observer. The observer has not
			// been tested extensively yet and having most nodes in a network run it
			// could lead to finality stalls.
			let grandpa_config = sc_finality_grandpa::GrandpaParams {
				config: grandpa_config,
				link: grandpa_link,
				network,
				voting_rule: sc_finality_grandpa::VotingRulesBuilder::default().build(),
				prometheus_registry,
				shared_voter_state: SharedVoterState::empty(),
				telemetry: telemetry.as_ref().map(|x| x.handle()),
			};

			// the GRANDPA voter task is considered infallible, i.e.
			// if it fails we take down the service with it.
			task_manager.spawn_essential_handle().spawn_blocking(
				"grandpa-voter",
				sc_finality_grandpa::run_grandpa_voter(grandpa_config)?,
			);
		}
	}

	network_starter.start_network();
	Ok(task_manager)
}

#[cfg(feature = "aura")]
/// Builds a new service for a light client.
pub fn new_light(mut config: Configuration) -> Result<TaskManager, ServiceError> {
	let telemetry = config
		.telemetry_endpoints
		.clone()
		.filter(|x| !x.is_empty())
		.map(|endpoints| -> Result<_, sc_telemetry::Error> {
			let worker = TelemetryWorker::new(16)?;
			let telemetry = worker.handle().new_telemetry(endpoints);
			Ok((worker, telemetry))
		})
		.transpose()?;

	let (client, backend, keystore_container, mut task_manager, on_demand) =
		sc_service::new_light_parts::<Block, RuntimeApi, Executor>(
			&config,
			telemetry.as_ref().map(|(_, telemetry)| telemetry.handle()),
		)?;

	let mut telemetry = telemetry.map(|(worker, telemetry)| {
		task_manager.spawn_handle().spawn("telemetry", worker.run());
		telemetry
	});

	config
		.network
		.extra_sets
		.push(sc_finality_grandpa::grandpa_peers_set_config());

	let select_chain = sc_consensus::LongestChain::new(backend.clone());

	let transaction_pool = Arc::new(sc_transaction_pool::BasicPool::new_light(
		config.transaction_pool.clone(),
		config.prometheus_registry(),
		task_manager.spawn_essential_handle(),
		client.clone(),
		on_demand.clone(),
	));

	let (grandpa_block_import, grandpa_link) = sc_finality_grandpa::block_import(
		client.clone(),
		&(client.clone() as Arc<_>),
		select_chain.clone(),
		telemetry.as_ref().map(|x| x.handle()),
	)?;

	let slot_duration = sc_consensus_aura::slot_duration(&*client)?.slot_duration();

	let import_queue =
		sc_consensus_aura::import_queue::<AuraPair, _, _, _, _, _, _>(ImportQueueParams {
			block_import: grandpa_block_import.clone(),
			justification_import: Some(Box::new(grandpa_block_import.clone())),
			client: client.clone(),
			create_inherent_data_providers: move |_, ()| async move {
				let timestamp = sp_timestamp::InherentDataProvider::from_system_time();

				let slot =
					sp_consensus_aura::inherents::InherentDataProvider::from_timestamp_and_duration(
						*timestamp,
						slot_duration,
					);

				Ok((timestamp, slot))
			},
			spawner: &task_manager.spawn_essential_handle(),
			can_author_with: sp_consensus::NeverCanAuthor,
			registry: config.prometheus_registry(),
			check_for_equivocation: Default::default(),
			telemetry: telemetry.as_ref().map(|x| x.handle()),
		})?;

	let warp_sync = Arc::new(sc_finality_grandpa::warp_proof::NetworkProvider::new(
		backend.clone(),
		grandpa_link.shared_authority_set().clone(),
	));

	let (network, system_rpc_tx, network_starter) =
		sc_service::build_network(sc_service::BuildNetworkParams {
			config: &config,
			client: client.clone(),
			transaction_pool: transaction_pool.clone(),
			spawn_handle: task_manager.spawn_handle(),
			import_queue,
			on_demand: Some(on_demand.clone()),
			block_announce_validator_builder: None,
			warp_sync: Some(warp_sync),
		})?;

	if config.offchain_worker.enabled {
		sc_service::build_offchain_workers(
			&config,
			task_manager.spawn_handle(),
			client.clone(),
			network.clone(),
		);
	}

	let enable_grandpa = !config.disable_grandpa;
	if enable_grandpa {
		let name = config.network.node_name.clone();

		let config = sc_finality_grandpa::Config {
			gossip_duration: std::time::Duration::from_millis(333),
			justification_period: 512,
			name: Some(name),
			observer_enabled: false,
			keystore: None,
			local_role: config.role.clone(),
			telemetry: telemetry.as_ref().map(|x| x.handle()),
		};

		task_manager.spawn_handle().spawn_blocking(
			"grandpa-observer",
			sc_finality_grandpa::run_grandpa_observer(config, grandpa_link, network.clone())?,
		);
	}

	sc_service::spawn_tasks(sc_service::SpawnTasksParams {
		remote_blockchain: Some(backend.remote_blockchain()),
		transaction_pool,
		task_manager: &mut task_manager,
		on_demand: Some(on_demand),
		rpc_extensions_builder: Box::new(|_, _| Ok(())),
		config,
		client,
		keystore: keystore_container.sync_keystore(),
		backend,
		network,
		system_rpc_tx,
		telemetry: telemetry.as_mut(),
	})?;

	network_starter.start_network();
	Ok(task_manager)
}

#[cfg(feature = "manual-seal")]
pub fn new_light(config: Configuration) -> Result<TaskManager, ServiceError> {
	return Err(ServiceError::Other(
		"Manual seal does not support light client".to_string(),
	));
}<|MERGE_RESOLUTION|>--- conflicted
+++ resolved
@@ -16,15 +16,6 @@
 use sc_consensus_aura::{ImportQueueParams, SlotProportion, StartAuraParams};
 #[cfg(feature = "manual-seal")]
 use sc_consensus_manual_seal::{self as manual_seal};
-<<<<<<< HEAD
-use fc_consensus::FrontierBlockImport;
-use fc_mapping_sync::MappingSyncWorker;
-use frontier_template_runtime::{self, opaque::Block, RuntimeApi, SLOT_DURATION};
-use sc_service::{error::Error as ServiceError, Configuration, TaskManager, BasePath};
-use sp_inherents::{InherentDataProvider, InherentIdentifier, InherentData};
-use sc_executor::native_executor_instance;
-=======
->>>>>>> 0b962f21
 pub use sc_executor::NativeExecutor;
 use sc_finality_grandpa::SharedVoterState;
 use sc_keystore::LocalKeystore;
@@ -63,11 +54,7 @@
 
 #[cfg(feature = "aura")]
 pub type ConsensusResult = (
-<<<<<<< HEAD
-	sc_consensus_aura::BlockImport<
-=======
 	FrontierBlockImport<
->>>>>>> 0b962f21
 		Block,
 		sc_finality_grandpa::GrandpaBlockImport<FullBackend, Block, FullClient, FullSelectChain>,
 		FullClient,
@@ -230,17 +217,8 @@
 		})
 	}
 
-<<<<<<< HEAD
-	#[cfg(feature = "aura")] {
-		inherent_data_providers
-			// .register_provider(pallet_dynamic_fee::InherentDataProvider(U256::from(cli.run.target_gas_price)))
-			.map_err(Into::into)
-			.map_err(sp_consensus::Error::InherentData)?;
-
-=======
 	#[cfg(feature = "aura")]
 	{
->>>>>>> 0b962f21
 		let (grandpa_block_import, grandpa_link) = sc_finality_grandpa::block_import(
 			client.clone(),
 			&(client.clone() as Arc<_>),
@@ -254,14 +232,8 @@
 			frontier_backend.clone(),
 		);
 
-<<<<<<< HEAD
-		let aura_block_import = sc_consensus_aura::BlockImport::<_, _, _, AuraPair>::new(
-			frontier_block_import, client.clone(),
-		);
-=======
 		let slot_duration = sc_consensus_aura::slot_duration(&*client)?.slot_duration();
 		let target_gas_price = cli.run.target_gas_price;
->>>>>>> 0b962f21
 
 		let import_queue =
 			sc_consensus_aura::import_queue::<AuraPair, _, _, _, _, _, _>(ImportQueueParams {
