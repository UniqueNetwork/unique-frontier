//! Service and ServiceFactory implementation. Specialized wrapper over substrate service.

use std::{
	collections::BTreeMap,
	path::PathBuf,
	sync::{Arc, Mutex},
	time::Duration,
};

use futures::{future, StreamExt};
// Substrate
use sc_cli::SubstrateCli;
use sc_client_api::BlockchainEvents;
use sc_executor::NativeElseWasmExecutor;
use sc_keystore::LocalKeystore;
use sc_service::{error::Error as ServiceError, BasePath, Configuration, TaskManager};
use sc_telemetry::{Telemetry, TelemetryWorker};
use sp_core::U256;
// Frontier
use fc_consensus::FrontierBlockImport;
use fc_db::Backend as FrontierBackend;
use fc_mapping_sync::{MappingSyncWorker, SyncStrategy};
use fc_rpc::{EthTask, OverrideHandle};
use fc_rpc_core::types::{FeeHistoryCache, FeeHistoryCacheLimit, FilterPool};
// Runtime
use frontier_template_runtime::{opaque::Block, RuntimeApi};

use crate::cli::Cli;
#[cfg(feature = "manual-seal")]
use crate::cli::Sealing;

// Our native executor instance.
pub struct ExecutorDispatch;

impl sc_executor::NativeExecutionDispatch for ExecutorDispatch {
	/// Only enable the benchmarking host functions when we actually want to benchmark.
	#[cfg(feature = "runtime-benchmarks")]
	type ExtendHostFunctions = frame_benchmarking::benchmarking::HostFunctions;
	/// Otherwise we only use the default Substrate host functions.
	#[cfg(not(feature = "runtime-benchmarks"))]
	type ExtendHostFunctions = ();

	fn dispatch(method: &str, data: &[u8]) -> Option<Vec<u8>> {
		frontier_template_runtime::api::dispatch(method, data)
	}

	fn native_version() -> sc_executor::NativeVersion {
		frontier_template_runtime::native_version()
	}
}

pub type FullClient =
	sc_service::TFullClient<Block, RuntimeApi, NativeElseWasmExecutor<ExecutorDispatch>>;
type FullBackend = sc_service::TFullBackend<Block>;
type FullSelectChain = sc_consensus::LongestChain<FullBackend, Block>;

#[cfg(feature = "aura")]
pub type ConsensusResult = (
	FrontierBlockImport<
		Block,
		sc_finality_grandpa::GrandpaBlockImport<FullBackend, Block, FullClient, FullSelectChain>,
		FullClient,
	>,
	sc_finality_grandpa::LinkHalf<Block, FullClient, FullSelectChain>,
);

#[cfg(feature = "manual-seal")]
pub type ConsensusResult = (
	FrontierBlockImport<Block, Arc<FullClient>, FullClient>,
	Sealing,
);

pub(crate) fn db_config_dir(config: &Configuration) -> PathBuf {
	config
		.base_path
		.as_ref()
		.map(|base_path| base_path.config_dir(config.chain_spec.id()))
		.unwrap_or_else(|| {
			BasePath::from_project("", "", &Cli::executable_name())
				.config_dir(config.chain_spec.id())
		})
}

pub fn new_partial(
	config: &Configuration,
	cli: &Cli,
) -> Result<
	sc_service::PartialComponents<
		FullClient,
		FullBackend,
		FullSelectChain,
		sc_consensus::DefaultImportQueue<Block, FullClient>,
		sc_transaction_pool::FullPool<Block, FullClient>,
		(
			Option<Telemetry>,
			ConsensusResult,
			Arc<FrontierBackend<Block>>,
			Option<FilterPool>,
			(FeeHistoryCache, FeeHistoryCacheLimit),
		),
	>,
	ServiceError,
> {
	if config.keystore_remote.is_some() {
		return Err(ServiceError::Other(
			"Remote Keystores are not supported.".to_string(),
		));
	}

	let telemetry = config
		.telemetry_endpoints
		.clone()
		.filter(|x| !x.is_empty())
		.map(|endpoints| -> Result<_, sc_telemetry::Error> {
			let worker = TelemetryWorker::new(16)?;
			let telemetry = worker.handle().new_telemetry(endpoints);
			Ok((worker, telemetry))
		})
		.transpose()?;

	let executor = NativeElseWasmExecutor::<ExecutorDispatch>::new(
		config.wasm_method,
		config.default_heap_pages,
		config.max_runtime_instances,
		config.runtime_cache_size,
	);

	let (client, backend, keystore_container, task_manager) =
		sc_service::new_full_parts::<Block, RuntimeApi, _>(
			config,
			telemetry.as_ref().map(|(_, telemetry)| telemetry.handle()),
			executor,
		)?;
	let client = Arc::new(client);

	let telemetry = telemetry.map(|(worker, telemetry)| {
		task_manager
			.spawn_handle()
			.spawn("telemetry", None, worker.run());
		telemetry
	});

	let select_chain = sc_consensus::LongestChain::new(backend.clone());

	let transaction_pool = sc_transaction_pool::BasicPool::new_full(
		config.transaction_pool.clone(),
		config.role.is_authority().into(),
		config.prometheus_registry(),
		task_manager.spawn_essential_handle(),
		client.clone(),
	);

	let frontier_backend = Arc::new(FrontierBackend::open(
		&config.database,
		&db_config_dir(config),
	)?);
	let filter_pool: Option<FilterPool> = Some(Arc::new(Mutex::new(BTreeMap::new())));
	let fee_history_cache: FeeHistoryCache = Arc::new(Mutex::new(BTreeMap::new()));
	let fee_history_cache_limit: FeeHistoryCacheLimit = cli.run.fee_history_limit;

	#[cfg(feature = "aura")]
	{
		use sc_client_api::ExecutorProvider;
		use sp_consensus_aura::sr25519::AuthorityPair as AuraPair;

		let (grandpa_block_import, grandpa_link) = sc_finality_grandpa::block_import(
			client.clone(),
			&(client.clone() as Arc<_>),
			select_chain.clone(),
			telemetry.as_ref().map(|x| x.handle()),
		)?;

		let frontier_block_import = FrontierBlockImport::new(
			grandpa_block_import.clone(),
			client.clone(),
			frontier_backend.clone(),
		);

		let slot_duration = sc_consensus_aura::slot_duration(&*client)?;
		let target_gas_price = cli.run.target_gas_price;
		let create_inherent_data_providers = move |_, ()| async move {
			let timestamp = sp_timestamp::InherentDataProvider::from_system_time();
			let slot = sp_consensus_aura::inherents::InherentDataProvider::from_timestamp_and_slot_duration(
				*timestamp,
				slot_duration,
			);
			let dynamic_fee = fp_dynamic_fee::InherentDataProvider(U256::from(target_gas_price));
			Ok((timestamp, slot, dynamic_fee))
		};

		let import_queue = sc_consensus_aura::import_queue::<AuraPair, _, _, _, _, _, _>(
			sc_consensus_aura::ImportQueueParams {
				block_import: frontier_block_import.clone(),
				justification_import: Some(Box::new(grandpa_block_import)),
				client: client.clone(),
				create_inherent_data_providers,
				spawner: &task_manager.spawn_essential_handle(),
				can_author_with: sp_consensus::CanAuthorWithNativeVersion::new(
					client.executor().clone(),
				),
				registry: config.prometheus_registry(),
				check_for_equivocation: Default::default(),
				telemetry: telemetry.as_ref().map(|x| x.handle()),
			},
		)?;

		Ok(sc_service::PartialComponents {
			client,
			backend,
			task_manager,
			import_queue,
			keystore_container,
			select_chain,
			transaction_pool,
			other: (
				telemetry,
				(frontier_block_import, grandpa_link),
				frontier_backend,
				filter_pool,
				(fee_history_cache, fee_history_cache_limit),
			),
		})
	}

	#[cfg(feature = "manual-seal")]
	{
		let sealing = cli.run.sealing;

		let frontier_block_import =
			FrontierBlockImport::new(client.clone(), client.clone(), frontier_backend.clone());

		let import_queue = sc_consensus_manual_seal::import_queue(
			Box::new(frontier_block_import.clone()),
			&task_manager.spawn_essential_handle(),
			config.prometheus_registry(),
		);

		Ok(sc_service::PartialComponents {
			client,
			backend,
			task_manager,
			import_queue,
			keystore_container,
			select_chain,
			transaction_pool,
			other: (
				telemetry,
				(frontier_block_import, sealing),
				frontier_backend,
				filter_pool,
				(fee_history_cache, fee_history_cache_limit),
			),
		})
	}
}

fn remote_keystore(_url: &str) -> Result<Arc<LocalKeystore>, &'static str> {
	// FIXME: here would the concrete keystore be built,
	//        must return a concrete type (NOT `LocalKeystore`) that
	//        implements `CryptoStore` and `SyncCryptoStore`
	Err("Remote Keystore not supported.")
}

/// Builds a new service for a full client.
#[cfg(feature = "aura")]
pub fn new_full(mut config: Configuration, cli: &Cli) -> Result<TaskManager, ServiceError> {
	use sc_client_api::{BlockBackend, ExecutorProvider};
<<<<<<< HEAD
	use sc_network_common::sync::warp::WarpSyncProvider;
=======
>>>>>>> c2b56a8f
	use sp_consensus_aura::sr25519::AuthorityPair as AuraPair;

	// Use ethereum style for subscription ids
	config.rpc_id_provider = Some(Box::new(fc_rpc::EthereumSubIdProvider));

	let sc_service::PartialComponents {
		client,
		backend,
		mut task_manager,
		import_queue,
		mut keystore_container,
		select_chain,
		transaction_pool,
		other:
			(
				mut telemetry,
				consensus_result,
				frontier_backend,
				filter_pool,
				(fee_history_cache, fee_history_cache_limit),
			),
	} = new_partial(&config, cli)?;

	if let Some(url) = &config.keystore_remote {
		match remote_keystore(url) {
			Ok(k) => keystore_container.set_remote_keystore(k),
			Err(e) => {
				return Err(ServiceError::Other(format!(
					"Error hooking up remote keystore for {}: {}",
					url, e
				)))
			}
		};
	}

	let grandpa_protocol_name = sc_finality_grandpa::protocol_standard_name(
		&client
			.block_hash(0)
			.ok()
			.flatten()
			.expect("Genesis block exists; qed"),
		&config.chain_spec,
	);
	config
		.network
		.extra_sets
		.push(sc_finality_grandpa::grandpa_peers_set_config(
			grandpa_protocol_name.clone(),
		));

	let warp_sync = Arc::new(sc_finality_grandpa::warp_proof::NetworkProvider::new(
		backend.clone(),
		consensus_result.1.shared_authority_set().clone(),
		Vec::default(),
	));

	let (network, system_rpc_tx, network_starter) =
		sc_service::build_network(sc_service::BuildNetworkParams {
			config: &config,
			client: client.clone(),
			transaction_pool: transaction_pool.clone(),
			spawn_handle: task_manager.spawn_handle(),
			import_queue,
			block_announce_validator_builder: None,
			warp_sync: Some(warp_sync),
		})?;

	if config.offchain_worker.enabled {
		sc_service::build_offchain_workers(
			&config,
			task_manager.spawn_handle(),
			client.clone(),
			network.clone(),
		);
	}

	let role = config.role.clone();
	let force_authoring = config.force_authoring;
	let name = config.network.node_name.clone();
	let enable_grandpa = !config.disable_grandpa;
	let prometheus_registry = config.prometheus_registry().cloned();
	let overrides = crate::rpc::overrides_handle(client.clone());
	let block_data_cache = Arc::new(fc_rpc::EthBlockDataCacheTask::new(
		task_manager.spawn_handle(),
		overrides.clone(),
		50,
		50,
		prometheus_registry.clone(),
	));

	let rpc_extensions_builder = {
		let client = client.clone();
		let pool = transaction_pool.clone();
		let is_authority = role.is_authority();
		let enable_dev_signer = cli.run.enable_dev_signer;
		let network = network.clone();
		let filter_pool = filter_pool.clone();
		let frontier_backend = frontier_backend.clone();
		let overrides = overrides.clone();
		let fee_history_cache = fee_history_cache.clone();
		let max_past_logs = cli.run.max_past_logs;

		Box::new(move |deny_unsafe, subscription_task_executor| {
			let deps = crate::rpc::FullDeps {
				client: client.clone(),
				pool: pool.clone(),
				graph: pool.pool().clone(),
				deny_unsafe,
				is_authority,
				enable_dev_signer,
				network: network.clone(),
				filter_pool: filter_pool.clone(),
				backend: frontier_backend.clone(),
				max_past_logs,
				fee_history_cache: fee_history_cache.clone(),
				fee_history_cache_limit,
				overrides: overrides.clone(),
				block_data_cache: block_data_cache.clone(),
			};

			crate::rpc::create_full(deps, subscription_task_executor).map_err(Into::into)
		})
	};

	let _rpc_handlers = sc_service::spawn_tasks(sc_service::SpawnTasksParams {
		network: network.clone(),
		client: client.clone(),
		keystore: keystore_container.sync_keystore(),
		task_manager: &mut task_manager,
		transaction_pool: transaction_pool.clone(),
		rpc_builder: rpc_extensions_builder,
		backend: backend.clone(),
		system_rpc_tx,
		config,
		telemetry: telemetry.as_mut(),
	})?;

	spawn_frontier_tasks(
		&task_manager,
		client.clone(),
		backend,
		frontier_backend,
		filter_pool,
		overrides,
		fee_history_cache,
		fee_history_cache_limit,
	);

	let (block_import, grandpa_link) = consensus_result;

	if role.is_authority() {
		let proposer_factory = sc_basic_authorship::ProposerFactory::new(
			task_manager.spawn_handle(),
			client.clone(),
			transaction_pool,
			prometheus_registry.as_ref(),
			telemetry.as_ref().map(|x| x.handle()),
		);

		let slot_duration = sc_consensus_aura::slot_duration(&*client)?;
		let target_gas_price = cli.run.target_gas_price;
		let create_inherent_data_providers = move |_, ()| async move {
			let timestamp = sp_timestamp::InherentDataProvider::from_system_time();
			let slot = sp_consensus_aura::inherents::InherentDataProvider::from_timestamp_and_slot_duration(
				*timestamp,
				slot_duration,
			);
			let dynamic_fee = fp_dynamic_fee::InherentDataProvider(U256::from(target_gas_price));
			Ok((timestamp, slot, dynamic_fee))
		};

		let aura = sc_consensus_aura::start_aura::<AuraPair, _, _, _, _, _, _, _, _, _, _, _>(
			sc_consensus_aura::StartAuraParams {
				slot_duration,
				client: client.clone(),
				select_chain,
				block_import,
				proposer_factory,
				sync_oracle: network.clone(),
				justification_sync_link: network.clone(),
				create_inherent_data_providers,
				force_authoring,
				backoff_authoring_blocks: Option::<()>::None,
				keystore: keystore_container.sync_keystore(),
				can_author_with: sp_consensus::CanAuthorWithNativeVersion::new(
					client.executor().clone(),
				),
				block_proposal_slot_portion: sc_consensus_aura::SlotProportion::new(2f32 / 3f32),
				max_block_proposal_slot_portion: None,
				telemetry: telemetry.as_ref().map(|x| x.handle()),
			},
		)?;
		// the AURA authoring task is considered essential, i.e. if it
		// fails we take down the service with it.
		task_manager
			.spawn_essential_handle()
			.spawn_blocking("aura", Some("block-authoring"), aura);
	}

	if enable_grandpa {
		// if the node isn't actively participating in consensus then it doesn't
		// need a keystore, regardless of which protocol we use below.
		let keystore = if role.is_authority() {
			Some(keystore_container.sync_keystore())
		} else {
			None
		};

		let grandpa_config = sc_finality_grandpa::Config {
			// FIXME #1578 make this available through chainspec
			gossip_duration: Duration::from_millis(333),
			justification_period: 512,
			name: Some(name),
			observer_enabled: false,
			keystore,
			local_role: role,
			telemetry: telemetry.as_ref().map(|x| x.handle()),
			protocol_name: grandpa_protocol_name,
		};

		// start the full GRANDPA voter
		// NOTE: non-authorities could run the GRANDPA observer protocol, but at
		// this point the full voter should provide better guarantees of block
		// and vote data availability than the observer. The observer has not
		// been tested extensively yet and having most nodes in a network run it
		// could lead to finality stalls.
		let grandpa_voter =
			sc_finality_grandpa::run_grandpa_voter(sc_finality_grandpa::GrandpaParams {
				config: grandpa_config,
				link: grandpa_link,
				network,
				voting_rule: sc_finality_grandpa::VotingRulesBuilder::default().build(),
				prometheus_registry,
				shared_voter_state: sc_finality_grandpa::SharedVoterState::empty(),
				telemetry: telemetry.as_ref().map(|x| x.handle()),
			})?;

		// the GRANDPA voter task is considered infallible, i.e.
		// if it fails we take down the service with it.
		task_manager
			.spawn_essential_handle()
			.spawn_blocking("grandpa-voter", None, grandpa_voter);
	}

	network_starter.start_network();
	Ok(task_manager)
}

/// Builds a new service for a full client.
#[cfg(feature = "manual-seal")]
pub fn new_full(mut config: Configuration, cli: &Cli) -> Result<TaskManager, ServiceError> {
	// Use ethereum style for subscription ids
	config.rpc_id_provider = Some(Box::new(fc_rpc::EthereumSubIdProvider));

	let sc_service::PartialComponents {
		client,
		backend,
		mut task_manager,
		import_queue,
		mut keystore_container,
		select_chain,
		transaction_pool,
		other:
			(
				mut telemetry,
				consensus_result,
				frontier_backend,
				filter_pool,
				(fee_history_cache, fee_history_cache_limit),
			),
	} = new_partial(&config, cli)?;

	if let Some(url) = &config.keystore_remote {
		match remote_keystore(url) {
			Ok(k) => keystore_container.set_remote_keystore(k),
			Err(e) => {
				return Err(ServiceError::Other(format!(
					"Error hooking up remote keystore for {}: {}",
					url, e
				)))
			}
		};
	}

	let (network, system_rpc_tx, network_starter) =
		sc_service::build_network(sc_service::BuildNetworkParams {
			config: &config,
			client: client.clone(),
			transaction_pool: transaction_pool.clone(),
			spawn_handle: task_manager.spawn_handle(),
			import_queue,
			block_announce_validator_builder: None,
			warp_sync: None,
		})?;

	if config.offchain_worker.enabled {
		sc_service::build_offchain_workers(
			&config,
			task_manager.spawn_handle(),
			client.clone(),
			network.clone(),
		);
	}

	let role = config.role.clone();
	let prometheus_registry = config.prometheus_registry().cloned();
	let overrides = crate::rpc::overrides_handle(client.clone());
	let block_data_cache = Arc::new(fc_rpc::EthBlockDataCacheTask::new(
		task_manager.spawn_handle(),
		overrides.clone(),
		50,
		50,
		prometheus_registry.clone(),
	));
	// Channel for the rpc handler to communicate with the authorship task.
	let (command_sink, commands_stream) = futures::channel::mpsc::channel(1000);

	let rpc_extensions_builder = {
		let client = client.clone();
		let pool = transaction_pool.clone();
		let is_authority = role.is_authority();
		let enable_dev_signer = cli.run.enable_dev_signer;
		let network = network.clone();
		let filter_pool = filter_pool.clone();
		let frontier_backend = frontier_backend.clone();
		let overrides = overrides.clone();
		let fee_history_cache = fee_history_cache.clone();
		let max_past_logs = cli.run.max_past_logs;

		Box::new(move |deny_unsafe, subscription_task_executor| {
			let deps = crate::rpc::FullDeps {
				client: client.clone(),
				pool: pool.clone(),
				graph: pool.pool().clone(),
				deny_unsafe,
				is_authority,
				enable_dev_signer,
				network: network.clone(),
				filter_pool: filter_pool.clone(),
				backend: frontier_backend.clone(),
				max_past_logs,
				fee_history_cache: fee_history_cache.clone(),
				fee_history_cache_limit,
				overrides: overrides.clone(),
				block_data_cache: block_data_cache.clone(),
				command_sink: Some(command_sink.clone()),
			};

			crate::rpc::create_full(deps, subscription_task_executor).map_err(Into::into)
		})
	};

	let _rpc_handlers = sc_service::spawn_tasks(sc_service::SpawnTasksParams {
		network,
		client: client.clone(),
		keystore: keystore_container.sync_keystore(),
		task_manager: &mut task_manager,
		transaction_pool: transaction_pool.clone(),
		rpc_builder: rpc_extensions_builder,
		backend: backend.clone(),
		system_rpc_tx,
		config,
		telemetry: telemetry.as_mut(),
	})?;

	spawn_frontier_tasks(
		&task_manager,
		client.clone(),
		backend,
		frontier_backend,
		filter_pool,
		overrides,
		fee_history_cache,
		fee_history_cache_limit,
	);

	if role.is_authority() {
		let env = sc_basic_authorship::ProposerFactory::new(
			task_manager.spawn_handle(),
			client.clone(),
			transaction_pool.clone(),
			prometheus_registry.as_ref(),
			telemetry.as_ref().map(|x| x.handle()),
		);

		let (block_import, sealing) = consensus_result;

		const INHERENT_IDENTIFIER: sp_inherents::InherentIdentifier = *b"timstap0";
		thread_local!(static TIMESTAMP: std::cell::RefCell<u64> = std::cell::RefCell::new(0));

		/// Provide a mock duration starting at 0 in millisecond for timestamp inherent.
		/// Each call will increment timestamp by slot_duration making Aura think time has passed.
		struct MockTimestampInherentDataProvider;

		#[async_trait::async_trait]
		impl sp_inherents::InherentDataProvider for MockTimestampInherentDataProvider {
			fn provide_inherent_data(
				&self,
				inherent_data: &mut sp_inherents::InherentData,
			) -> Result<(), sp_inherents::Error> {
				TIMESTAMP.with(|x| {
					*x.borrow_mut() += frontier_template_runtime::SLOT_DURATION;
					inherent_data.put_data(INHERENT_IDENTIFIER, &*x.borrow())
				})
			}

			async fn try_handle_error(
				&self,
				_identifier: &sp_inherents::InherentIdentifier,
				_error: &[u8],
			) -> Option<Result<(), sp_inherents::Error>> {
				// The pallet never reports error.
				None
			}
		}

		let target_gas_price = cli.run.target_gas_price;
		let create_inherent_data_providers = move |_, ()| async move {
			let mock_timestamp = MockTimestampInherentDataProvider;
			let dynamic_fee = fp_dynamic_fee::InherentDataProvider(U256::from(target_gas_price));
			Ok((mock_timestamp, dynamic_fee))
		};

		let manual_seal = match sealing {
			Sealing::Manual => future::Either::Left(sc_consensus_manual_seal::run_manual_seal(
				sc_consensus_manual_seal::ManualSealParams {
					block_import,
					env,
					client,
					pool: transaction_pool,
					commands_stream,
					select_chain,
					consensus_data_provider: None,
					create_inherent_data_providers,
				},
			)),
			Sealing::Instant => future::Either::Right(sc_consensus_manual_seal::run_instant_seal(
				sc_consensus_manual_seal::InstantSealParams {
					block_import,
					env,
					client,
					pool: transaction_pool,
					select_chain,
					consensus_data_provider: None,
					create_inherent_data_providers,
				},
			)),
		};
		// we spawn the future on a background thread managed by service.
		task_manager
			.spawn_essential_handle()
			.spawn_blocking("manual-seal", None, manual_seal);
	}

	log::info!("Manual Seal Ready");

	network_starter.start_network();
	Ok(task_manager)
}

fn spawn_frontier_tasks(
	task_manager: &TaskManager,
	client: Arc<FullClient>,
	backend: Arc<FullBackend>,
	frontier_backend: Arc<FrontierBackend<Block>>,
	filter_pool: Option<FilterPool>,
	overrides: Arc<OverrideHandle<Block>>,
	fee_history_cache: FeeHistoryCache,
	fee_history_cache_limit: FeeHistoryCacheLimit,
) {
	task_manager.spawn_essential_handle().spawn(
		"frontier-mapping-sync-worker",
		None,
		MappingSyncWorker::new(
			client.import_notification_stream(),
			Duration::new(6, 0),
			client.clone(),
			backend,
			frontier_backend.clone(),
			3,
			0,
			SyncStrategy::Normal,
		)
		.for_each(|()| future::ready(())),
	);

	// Spawn Frontier EthFilterApi maintenance task.
	if let Some(filter_pool) = filter_pool {
		// Each filter is allowed to stay in the pool for 100 blocks.
		const FILTER_RETAIN_THRESHOLD: u64 = 100;
		task_manager.spawn_essential_handle().spawn(
			"frontier-filter-pool",
			None,
			EthTask::filter_pool_task(client.clone(), filter_pool, FILTER_RETAIN_THRESHOLD),
		);
	}

	// Spawn Frontier FeeHistory cache maintenance task.
	task_manager.spawn_essential_handle().spawn(
		"frontier-fee-history",
		None,
		EthTask::fee_history_task(
			client.clone(),
			overrides,
			fee_history_cache,
			fee_history_cache_limit,
		),
	);

	task_manager.spawn_essential_handle().spawn(
		"frontier-schema-cache-task",
		None,
		EthTask::ethereum_schema_cache_task(client, frontier_backend),
	);
}<|MERGE_RESOLUTION|>--- conflicted
+++ resolved
@@ -265,10 +265,6 @@
 #[cfg(feature = "aura")]
 pub fn new_full(mut config: Configuration, cli: &Cli) -> Result<TaskManager, ServiceError> {
 	use sc_client_api::{BlockBackend, ExecutorProvider};
-<<<<<<< HEAD
-	use sc_network_common::sync::warp::WarpSyncProvider;
-=======
->>>>>>> c2b56a8f
 	use sp_consensus_aura::sr25519::AuthorityPair as AuraPair;
 
 	// Use ethereum style for subscription ids
