--- conflicted
+++ resolved
@@ -200,14 +200,10 @@
 							Arc::new(ext_builder),
 						)
 					}
-<<<<<<< HEAD
-					BenchmarkCmd::Machine(_) => unimplemented!(),
-=======
 					BenchmarkCmd::Machine(cmd) => cmd.run(
 						&config,
 						frame_benchmarking_cli::SUBSTRATE_REFERENCE_HARDWARE.clone(),
 					),
->>>>>>> 857c40b1
 				}
 			})
 		}
