// This file is part of Substrate.

// Copyright (C) 2017-2021 Parity Technologies (UK) Ltd.
// SPDX-License-Identifier: Apache-2.0

// Licensed under the Apache License, Version 2.0 (the "License");
// you may not use this file except in compliance with the License.
// You may obtain a copy of the License at
//
// 	http://www.apache.org/licenses/LICENSE-2.0
//
// Unless required by applicable law or agreed to in writing, software
// distributed under the License is distributed on an "AS IS" BASIS,
// WITHOUT WARRANTIES OR CONDITIONS OF ANY KIND, either express or implied.
// See the License for the specific language governing permissions and
// limitations under the License.

use std::sync::Arc;

use clap::Parser;
<<<<<<< HEAD
=======
use frame_benchmarking_cli::BenchmarkCmd;
use frontier_template_runtime::Block;
>>>>>>> a9e79288
use sc_cli::{ChainSpec, RuntimeVersion, SubstrateCli};
use sc_service::PartialComponents;

use crate::{
	chain_spec,
	cli::{Cli, Subcommand},
	command_helper::{inherent_benchmark_data, BenchmarkExtrinsicBuilder},
	service::{self, frontier_database_dir},
};

impl SubstrateCli for Cli {
	fn impl_name() -> String {
		"Frontier Node".into()
	}

	fn impl_version() -> String {
		env!("SUBSTRATE_CLI_IMPL_VERSION").into()
	}

	fn description() -> String {
		env!("CARGO_PKG_DESCRIPTION").into()
	}

	fn author() -> String {
		env!("CARGO_PKG_AUTHORS").into()
	}

	fn support_url() -> String {
		"support.anonymous.an".into()
	}

	fn copyright_start_year() -> i32 {
		2021
	}

	fn load_spec(&self, id: &str) -> Result<Box<dyn sc_service::ChainSpec>, String> {
		Ok(match id {
			"dev" => Box::new(chain_spec::development_config()?),
			"" | "local" => Box::new(chain_spec::local_testnet_config()?),
			path => Box::new(chain_spec::ChainSpec::from_json_file(
				std::path::PathBuf::from(path),
			)?),
		})
	}

	fn native_runtime_version(_: &Box<dyn ChainSpec>) -> &'static RuntimeVersion {
		&frontier_template_runtime::VERSION
	}
}

/// Parse and run command line arguments
pub fn run() -> sc_cli::Result<()> {
	let cli = Cli::parse();

	match &cli.subcommand {
		Some(Subcommand::Key(cmd)) => cmd.run(&cli),
		Some(Subcommand::BuildSpec(cmd)) => {
			let runner = cli.create_runner(cmd)?;
			runner.sync_run(|config| cmd.run(config.chain_spec, config.network))
		}
		Some(Subcommand::CheckBlock(cmd)) => {
			let runner = cli.create_runner(cmd)?;
			runner.async_run(|config| {
				let PartialComponents {
					client,
					task_manager,
					import_queue,
					..
				} = service::new_partial(&config, &cli)?;
				Ok((cmd.run(client, import_queue), task_manager))
			})
		}
		Some(Subcommand::ExportBlocks(cmd)) => {
			let runner = cli.create_runner(cmd)?;
			runner.async_run(|config| {
				let PartialComponents {
					client,
					task_manager,
					..
				} = service::new_partial(&config, &cli)?;
				Ok((cmd.run(client, config.database), task_manager))
			})
		}
		Some(Subcommand::ExportState(cmd)) => {
			let runner = cli.create_runner(cmd)?;
			runner.async_run(|config| {
				let PartialComponents {
					client,
					task_manager,
					..
				} = service::new_partial(&config, &cli)?;
				Ok((cmd.run(client, config.chain_spec), task_manager))
			})
		}
		Some(Subcommand::ImportBlocks(cmd)) => {
			let runner = cli.create_runner(cmd)?;
			runner.async_run(|config| {
				let PartialComponents {
					client,
					task_manager,
					import_queue,
					..
				} = service::new_partial(&config, &cli)?;
				Ok((cmd.run(client, import_queue), task_manager))
			})
		}
		Some(Subcommand::PurgeChain(cmd)) => {
			let runner = cli.create_runner(cmd)?;
			runner.sync_run(|config| {
				// Remove Frontier offchain db
				let frontier_database_config = sc_service::DatabaseSource::RocksDb {
					path: frontier_database_dir(&config),
					cache_size: 0,
				};
				cmd.run(frontier_database_config)?;
				cmd.run(config.database)
			})
		}
		Some(Subcommand::Revert(cmd)) => {
			let runner = cli.create_runner(cmd)?;
			runner.async_run(|config| {
				let PartialComponents {
					client,
					task_manager,
					backend,
					..
				} = service::new_partial(&config, &cli)?;
<<<<<<< HEAD
				Ok((cmd.run(client, backend, None), task_manager))
			})
		}
=======
				let aux_revert = Box::new(move |client, _, blocks| {
					sc_finality_grandpa::revert(client, blocks)?;
					Ok(())
				});
				Ok((cmd.run(client, backend, Some(aux_revert)), task_manager))
			})
		}
		Some(Subcommand::Benchmark(cmd)) => {
			let runner = cli.create_runner(cmd)?;
			runner.sync_run(|config| {
				let PartialComponents {
					client, backend, ..
				} = service::new_partial(&config, &cli)?;

				// This switch needs to be in the client, since the client decides
				// which sub-commands it wants to support.
				match cmd {
					BenchmarkCmd::Pallet(cmd) => {
						if !cfg!(feature = "runtime-benchmarks") {
							return Err(
								"Runtime benchmarking wasn't enabled when building the node. \
							You can enable it with `--features runtime-benchmarks`."
									.into(),
							);
						}

						cmd.run::<Block, service::ExecutorDispatch>(config)
					}
					BenchmarkCmd::Block(cmd) => cmd.run(client),
					BenchmarkCmd::Storage(cmd) => {
						let db = backend.expose_db();
						let storage = backend.expose_storage();

						cmd.run(config, client, db, storage)
					}
					BenchmarkCmd::Overhead(cmd) => {
						let ext_builder = BenchmarkExtrinsicBuilder::new(client.clone());

						cmd.run(
							config,
							client,
							inherent_benchmark_data()?,
							Arc::new(ext_builder),
						)
					}
				}
			})
		}
>>>>>>> a9e79288
		None => {
			let runner = cli.create_runner(&cli.run.base)?;
			runner.run_node_until_exit(|config| async move {
				service::new_full(config, &cli).map_err(sc_cli::Error::Service)
			})
		}
	}
}<|MERGE_RESOLUTION|>--- conflicted
+++ resolved
@@ -18,11 +18,8 @@
 use std::sync::Arc;
 
 use clap::Parser;
-<<<<<<< HEAD
-=======
 use frame_benchmarking_cli::BenchmarkCmd;
 use frontier_template_runtime::Block;
->>>>>>> a9e79288
 use sc_cli::{ChainSpec, RuntimeVersion, SubstrateCli};
 use sc_service::PartialComponents;
 
@@ -150,11 +147,6 @@
 					backend,
 					..
 				} = service::new_partial(&config, &cli)?;
-<<<<<<< HEAD
-				Ok((cmd.run(client, backend, None), task_manager))
-			})
-		}
-=======
 				let aux_revert = Box::new(move |client, _, blocks| {
 					sc_finality_grandpa::revert(client, blocks)?;
 					Ok(())
@@ -200,10 +192,10 @@
 							Arc::new(ext_builder),
 						)
 					}
+					BenchmarkCmd::Machine(_) => unimplemented!(),
 				}
 			})
 		}
->>>>>>> a9e79288
 		None => {
 			let runner = cli.create_runner(&cli.run.base)?;
 			runner.run_node_until_exit(|config| async move {
