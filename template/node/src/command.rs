--- conflicted
+++ resolved
@@ -25,22 +25,13 @@
 use crate::{
 	chain_spec,
 	cli::{Cli, Subcommand},
-<<<<<<< HEAD
 	command_helper::inherent_benchmark_data,
-	service::self,
+	service::{self, db_config_dir},
 };
 
 // Unique
 use frame_benchmarking_cli::ExtrinsicFactory;
-use crate::{
-	command_helper::RemarkBuilder,
-	service::frontier_database_dir,
-=======
-	command_helper::{inherent_benchmark_data, BenchmarkExtrinsicBuilder},
-	service::{self, db_config_dir},
->>>>>>> c2b56a8f
-};
-
+use crate::command_helper::RemarkBuilder;
 
 impl SubstrateCli for Cli {
 	fn impl_name() -> String {
@@ -218,7 +209,6 @@
 						&config,
 						frame_benchmarking_cli::SUBSTRATE_REFERENCE_HARDWARE.clone(),
 					),
-<<<<<<< HEAD
 					BenchmarkCmd::Extrinsic(cmd) => {
 						let PartialComponents { client, .. } = service::new_partial(&config, &cli)?;
 						// Register the *Remark* builder.
@@ -228,8 +218,6 @@
 
 						cmd.run(client, inherent_benchmark_data()?, Vec::new(), &ext_factory)
 					},
-=======
->>>>>>> c2b56a8f
 				}
 			})
 		}
