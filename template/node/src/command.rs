// This file is part of Substrate.

// Copyright (C) 2017-2021 Parity Technologies (UK) Ltd.
// SPDX-License-Identifier: Apache-2.0

// Licensed under the Apache License, Version 2.0 (the "License");
// you may not use this file except in compliance with the License.
// You may obtain a copy of the License at
//
// 	http://www.apache.org/licenses/LICENSE-2.0
//
// Unless required by applicable law or agreed to in writing, software
// distributed under the License is distributed on an "AS IS" BASIS,
// WITHOUT WARRANTIES OR CONDITIONS OF ANY KIND, either express or implied.
// See the License for the specific language governing permissions and
// limitations under the License.

use clap::Parser;
<<<<<<< HEAD
use fc_db::frontier_database_dir;
use frame_benchmarking_cli::{BenchmarkCmd, ExtrinsicFactory};
use frontier_template_runtime::Block;
=======
// Substrate
use frame_benchmarking_cli::{BenchmarkCmd, ExtrinsicFactory};
>>>>>>> d2516b35
use sc_cli::{ChainSpec, RuntimeVersion, SubstrateCli};
use sc_service::{DatabaseSource, PartialComponents};
use sp_keyring::Sr25519Keyring;
// Frontier
use fc_db::frontier_database_dir;
use frontier_template_runtime::{Block, ExistentialDeposit};

use crate::{
	benchmarking::{inherent_benchmark_data, RemarkBuilder, TransferKeepAliveBuilder},
	chain_spec,
	cli::{Cli, Subcommand},
<<<<<<< HEAD
	command_helper::{inherent_benchmark_data, RemarkBuilder},
=======
>>>>>>> d2516b35
	service::{self, db_config_dir},
};

impl SubstrateCli for Cli {
	fn impl_name() -> String {
		"Frontier Node".into()
	}

	fn impl_version() -> String {
		env!("SUBSTRATE_CLI_IMPL_VERSION").into()
	}

	fn description() -> String {
		env!("CARGO_PKG_DESCRIPTION").into()
	}

	fn author() -> String {
		env!("CARGO_PKG_AUTHORS").into()
	}

	fn support_url() -> String {
		"support.anonymous.an".into()
	}

	fn copyright_start_year() -> i32 {
		2021
	}

	fn load_spec(&self, id: &str) -> Result<Box<dyn sc_service::ChainSpec>, String> {
		Ok(match id {
			"dev" => Box::new(chain_spec::development_config()?),
			"" | "local" => Box::new(chain_spec::local_testnet_config()?),
			path => Box::new(chain_spec::ChainSpec::from_json_file(
				std::path::PathBuf::from(path),
			)?),
		})
	}

	fn native_runtime_version(_: &Box<dyn ChainSpec>) -> &'static RuntimeVersion {
		&frontier_template_runtime::VERSION
	}
}

/// Parse and run command line arguments
pub fn run() -> sc_cli::Result<()> {
	let cli = Cli::parse();

	match &cli.subcommand {
		Some(Subcommand::Key(cmd)) => cmd.run(&cli),
		Some(Subcommand::BuildSpec(cmd)) => {
			let runner = cli.create_runner(cmd)?;
			runner.sync_run(|config| cmd.run(config.chain_spec, config.network))
		}
		Some(Subcommand::CheckBlock(cmd)) => {
			let runner = cli.create_runner(cmd)?;
			runner.async_run(|config| {
				let PartialComponents {
					client,
					task_manager,
					import_queue,
					..
				} = service::new_partial(&config, &cli)?;
				Ok((cmd.run(client, import_queue), task_manager))
			})
		}
		Some(Subcommand::ExportBlocks(cmd)) => {
			let runner = cli.create_runner(cmd)?;
			runner.async_run(|config| {
				let PartialComponents {
					client,
					task_manager,
					..
				} = service::new_partial(&config, &cli)?;
				Ok((cmd.run(client, config.database), task_manager))
			})
		}
		Some(Subcommand::ExportState(cmd)) => {
			let runner = cli.create_runner(cmd)?;
			runner.async_run(|config| {
				let PartialComponents {
					client,
					task_manager,
					..
				} = service::new_partial(&config, &cli)?;
				Ok((cmd.run(client, config.chain_spec), task_manager))
			})
		}
		Some(Subcommand::ImportBlocks(cmd)) => {
			let runner = cli.create_runner(cmd)?;
			runner.async_run(|config| {
				let PartialComponents {
					client,
					task_manager,
					import_queue,
					..
				} = service::new_partial(&config, &cli)?;
				Ok((cmd.run(client, import_queue), task_manager))
			})
		}
		Some(Subcommand::PurgeChain(cmd)) => {
			let runner = cli.create_runner(cmd)?;
			runner.sync_run(|config| {
				// Remove Frontier offchain db
				let db_config_dir = db_config_dir(&config);
				let frontier_database_config = match config.database {
					DatabaseSource::RocksDb { .. } => DatabaseSource::RocksDb {
						path: frontier_database_dir(&db_config_dir, "db"),
						cache_size: 0,
					},
					DatabaseSource::ParityDb { .. } => DatabaseSource::ParityDb {
						path: frontier_database_dir(&db_config_dir, "paritydb"),
					},
					_ => {
						return Err(format!("Cannot purge `{:?}` database", config.database).into())
					}
				};
				cmd.run(frontier_database_config)?;
				cmd.run(config.database)
			})
		}
		Some(Subcommand::Revert(cmd)) => {
			let runner = cli.create_runner(cmd)?;
			runner.async_run(|config| {
				let PartialComponents {
					client,
					task_manager,
					backend,
					..
				} = service::new_partial(&config, &cli)?;
				let aux_revert = Box::new(move |client, _, blocks| {
					sc_finality_grandpa::revert(client, blocks)?;
					Ok(())
				});
				Ok((cmd.run(client, backend, Some(aux_revert)), task_manager))
			})
		}
		Some(Subcommand::Benchmark(cmd)) => {
			let runner = cli.create_runner(cmd)?;
			runner.sync_run(|config| {
				let PartialComponents {
					client, backend, ..
				} = service::new_partial(&config, &cli)?;

				// This switch needs to be in the client, since the client decides
				// which sub-commands it wants to support.
				match cmd {
					BenchmarkCmd::Pallet(cmd) => {
						if !cfg!(feature = "runtime-benchmarks") {
							return Err(
								"Runtime benchmarking wasn't enabled when building the node. \
							You can enable it with `--features runtime-benchmarks`."
									.into(),
							);
						}

						cmd.run::<Block, service::ExecutorDispatch>(config)
					}
					BenchmarkCmd::Block(cmd) => cmd.run(client),
					BenchmarkCmd::Storage(cmd) => {
						let db = backend.expose_db();
						let storage = backend.expose_storage();
						cmd.run(config, client, db, storage)
					}
					BenchmarkCmd::Overhead(cmd) => {
						let ext_builder = RemarkBuilder::new(client.clone());
<<<<<<< HEAD

						cmd.run(
							config,
							client,
							inherent_benchmark_data()?,
							Vec::new(),
							&ext_builder,
						)
=======
						cmd.run(config, client, inherent_benchmark_data()?, &ext_builder)
					}
					BenchmarkCmd::Extrinsic(cmd) => {
						// Register the *Remark* and *TKA* builders.
						let ext_factory = ExtrinsicFactory(vec![
							Box::new(RemarkBuilder::new(client.clone())),
							Box::new(TransferKeepAliveBuilder::new(
								client.clone(),
								Sr25519Keyring::Alice.to_account_id(),
								ExistentialDeposit::get(),
							)),
						]);
						cmd.run(client, inherent_benchmark_data()?, &ext_factory)
>>>>>>> d2516b35
					}
					BenchmarkCmd::Machine(cmd) => cmd.run(
						&config,
						frame_benchmarking_cli::SUBSTRATE_REFERENCE_HARDWARE.clone(),
					),
					BenchmarkCmd::Extrinsic(cmd) => {
						let PartialComponents { client, .. } = service::new_partial(&config, &cli)?;
						// Register the *Remark* builder.
						let ext_factory = ExtrinsicFactory(vec![
							Box::new(RemarkBuilder::new(client.clone())),
						]);

						cmd.run(client, inherent_benchmark_data()?, Vec::new(), &ext_factory)
					},
				}
			})
		}
		Some(Subcommand::FrontierDb(cmd)) => {
			let runner = cli.create_runner(cmd)?;
			runner.sync_run(|config| {
				let PartialComponents { client, other, .. } = service::new_partial(&config, &cli)?;
				let frontier_backend = other.2;
				cmd.run::<_, frontier_template_runtime::opaque::Block>(client, frontier_backend)
			})
		}
		None => {
			let runner = cli.create_runner(&cli.run.base)?;
			runner.run_node_until_exit(|config| async move {
				service::new_full(config, &cli).map_err(sc_cli::Error::Service)
			})
		}
	}
}<|MERGE_RESOLUTION|>--- conflicted
+++ resolved
@@ -16,14 +16,8 @@
 // limitations under the License.
 
 use clap::Parser;
-<<<<<<< HEAD
-use fc_db::frontier_database_dir;
-use frame_benchmarking_cli::{BenchmarkCmd, ExtrinsicFactory};
-use frontier_template_runtime::Block;
-=======
 // Substrate
 use frame_benchmarking_cli::{BenchmarkCmd, ExtrinsicFactory};
->>>>>>> d2516b35
 use sc_cli::{ChainSpec, RuntimeVersion, SubstrateCli};
 use sc_service::{DatabaseSource, PartialComponents};
 use sp_keyring::Sr25519Keyring;
@@ -35,10 +29,6 @@
 	benchmarking::{inherent_benchmark_data, RemarkBuilder, TransferKeepAliveBuilder},
 	chain_spec,
 	cli::{Cli, Subcommand},
-<<<<<<< HEAD
-	command_helper::{inherent_benchmark_data, RemarkBuilder},
-=======
->>>>>>> d2516b35
 	service::{self, db_config_dir},
 };
 
@@ -204,17 +194,7 @@
 					}
 					BenchmarkCmd::Overhead(cmd) => {
 						let ext_builder = RemarkBuilder::new(client.clone());
-<<<<<<< HEAD
-
-						cmd.run(
-							config,
-							client,
-							inherent_benchmark_data()?,
-							Vec::new(),
-							&ext_builder,
-						)
-=======
-						cmd.run(config, client, inherent_benchmark_data()?, &ext_builder)
+						cmd.run(config, client, inherent_benchmark_data()?, Vec::new(), &ext_builder)
 					}
 					BenchmarkCmd::Extrinsic(cmd) => {
 						// Register the *Remark* and *TKA* builders.
@@ -226,22 +206,12 @@
 								ExistentialDeposit::get(),
 							)),
 						]);
-						cmd.run(client, inherent_benchmark_data()?, &ext_factory)
->>>>>>> d2516b35
+						cmd.run(client, inherent_benchmark_data()?, Vec::new(), &ext_factory)
 					}
 					BenchmarkCmd::Machine(cmd) => cmd.run(
 						&config,
 						frame_benchmarking_cli::SUBSTRATE_REFERENCE_HARDWARE.clone(),
 					),
-					BenchmarkCmd::Extrinsic(cmd) => {
-						let PartialComponents { client, .. } = service::new_partial(&config, &cli)?;
-						// Register the *Remark* builder.
-						let ext_factory = ExtrinsicFactory(vec![
-							Box::new(RemarkBuilder::new(client.clone())),
-						]);
-
-						cmd.run(client, inherent_benchmark_data()?, Vec::new(), &ext_factory)
-					},
 				}
 			})
 		}
