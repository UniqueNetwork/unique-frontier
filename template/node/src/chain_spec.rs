use std::{collections::BTreeMap, str::FromStr};

use hex_literal::hex;
use serde::{Deserialize, Serialize};
// Substrate
use sc_chain_spec::{ChainType, Properties};
use sp_consensus_aura::sr25519::AuthorityId as AuraId;
use sp_consensus_grandpa::AuthorityId as GrandpaId;
#[allow(unused_imports)]
use sp_core::ecdsa;
use sp_core::{storage::Storage, Pair, Public, H160, U256};
use sp_runtime::traits::{IdentifyAccount, Verify};
use sp_state_machine::BasicExternalities;
// Frontier
use frontier_template_runtime::{
	AccountId, EnableManualSeal, GenesisConfig, SS58Prefix, Signature, WASM_BINARY,
};
use hex_literal::hex;

// The URL for the telemetry server.
// const STAGING_TELEMETRY_URL: &str = "wss://telemetry.polkadot.io/submit/";

/// Specialized `ChainSpec`. This is a specialization of the general Substrate ChainSpec type.
pub type ChainSpec = sc_service::GenericChainSpec<GenesisConfig>;

/// Specialized `ChainSpec` for development.
pub type DevChainSpec = sc_service::GenericChainSpec<DevGenesisExt>;

/// Extension for the dev genesis config to support a custom changes to the genesis state.
#[derive(Serialize, Deserialize)]
pub struct DevGenesisExt {
	/// Genesis config.
	genesis_config: GenesisConfig,
	/// The flag that if enable manual-seal mode.
	enable_manual_seal: Option<bool>,
}

impl sp_runtime::BuildStorage for DevGenesisExt {
	fn assimilate_storage(&self, storage: &mut Storage) -> Result<(), String> {
		BasicExternalities::execute_with_storage(storage, || {
			if let Some(enable_manual_seal) = &self.enable_manual_seal {
				EnableManualSeal::set(enable_manual_seal);
			}
		});
		self.genesis_config.assimilate_storage(storage)
	}
}

/// Generate a crypto pair from seed.
pub fn get_from_seed<TPublic: Public>(seed: &str) -> <TPublic::Pair as Pair>::Public {
	TPublic::Pair::from_string(&format!("//{}", seed), None)
		.expect("static values are valid; qed")
		.public()
}

#[allow(dead_code)]
type AccountPublic = <Signature as Verify>::Signer;

/// Generate an account ID from seed.
/// For use with `AccountId32`, `dead_code` if `AccountId20`.
#[allow(dead_code)]
pub fn get_account_id_from_seed<TPublic: Public>(seed: &str) -> AccountId
where
	AccountPublic: From<<TPublic::Pair as Pair>::Public>,
{
	AccountPublic::from(get_from_seed::<TPublic>(seed)).into_account()
}

/// Generate an Aura authority key.
pub fn authority_keys_from_seed(s: &str) -> (AuraId, GrandpaId) {
	(get_from_seed::<AuraId>(s), get_from_seed::<GrandpaId>(s))
}

fn properties() -> Properties {
	let mut properties = Properties::new();
	properties.insert("tokenDecimals".into(), 18.into());
	properties.insert("ss58Format".into(), SS58Prefix::get().into());
	properties
}

pub fn development_config(enable_manual_seal: Option<bool>) -> DevChainSpec {
	let wasm_binary = WASM_BINARY.expect("WASM not available");

	DevChainSpec::from_genesis(
		// Name
		"Development",
		// ID
		"dev",
		ChainType::Development,
		move || {
			DevGenesisExt {
				genesis_config: testnet_genesis(
					wasm_binary,
					// Sudo account (Alith)
					AccountId::from(hex!("f24FF3a9CF04c71Dbc94D0b566f7A27B94566cac")),
<<<<<<< HEAD
					// Pre-funded accounts: Alith, Baltathar, Charleth and Dorothy
					vec![
						AccountId::from(hex!("f24FF3a9CF04c71Dbc94D0b566f7A27B94566cac")),
						AccountId::from(hex!("3Cd0A705a2DC65e5b1E1205896BaA2be8A07c6e0")),
						AccountId::from(hex!("798d4Ba9baf0064Ec19eB4F0a1a45785ae9D6DFc")),
						AccountId::from(hex!("773539d4Ac0e786233D90A233654ccEE26a613D9")),
=======
					// Pre-funded accounts
					vec![
						AccountId::from(hex!("f24FF3a9CF04c71Dbc94D0b566f7A27B94566cac")), // Alith
						AccountId::from(hex!("3Cd0A705a2DC65e5b1E1205896BaA2be8A07c6e0")), // Baltathar
						AccountId::from(hex!("798d4Ba9baf0064Ec19eB4F0a1a45785ae9D6DFc")), // Charleth
						AccountId::from(hex!("773539d4Ac0e786233D90A233654ccEE26a613D9")), // Dorothy
						AccountId::from(hex!("Ff64d3F6efE2317EE2807d223a0Bdc4c0c49dfDB")), // Ethan
						AccountId::from(hex!("C0F0f4ab324C46e55D02D0033343B4Be8A55532d")), // Faith
>>>>>>> aa57359c
					],
					// Initial PoA authorities
					vec![authority_keys_from_seed("Alice")],
					// Ethereum chain ID
					SS58Prefix::get() as u64,
				),
				enable_manual_seal,
			}
		},
		// Bootnodes
		vec![],
		// Telemetry
		None,
		// Protocol ID
		None,
		// Fork ID
		None,
		// Properties
		Some(properties()),
		// Extensions
		None,
	)
}

pub fn local_testnet_config() -> ChainSpec {
	let wasm_binary = WASM_BINARY.expect("WASM not available");

	ChainSpec::from_genesis(
		// Name
		"Local Testnet",
		// ID
		"local_testnet",
		ChainType::Local,
		move || {
			testnet_genesis(
				wasm_binary,
				// Initial PoA authorities
				// Sudo account (Alith)
				AccountId::from(hex!("f24FF3a9CF04c71Dbc94D0b566f7A27B94566cac")),
				// Pre-funded accounts
				vec![
					AccountId::from(hex!("f24FF3a9CF04c71Dbc94D0b566f7A27B94566cac")), // Alith
					AccountId::from(hex!("3Cd0A705a2DC65e5b1E1205896BaA2be8A07c6e0")), // Baltathar
					AccountId::from(hex!("798d4Ba9baf0064Ec19eB4F0a1a45785ae9D6DFc")), // Charleth
					AccountId::from(hex!("773539d4Ac0e786233D90A233654ccEE26a613D9")), // Dorothy
					AccountId::from(hex!("Ff64d3F6efE2317EE2807d223a0Bdc4c0c49dfDB")), // Ethan
					AccountId::from(hex!("C0F0f4ab324C46e55D02D0033343B4Be8A55532d")), // Faith
				],
				vec![
					authority_keys_from_seed("Alice"),
					authority_keys_from_seed("Bob"),
				],
				42,
			)
		},
		// Bootnodes
		vec![],
		// Telemetry
		None,
		// Protocol ID
		None,
		None,
		// Properties
		None,
		// Extensions
		None,
	)
}

/// Configure initial storage state for FRAME modules.
fn testnet_genesis(
	wasm_binary: &[u8],
	sudo_key: AccountId,
	endowed_accounts: Vec<AccountId>,
	initial_authorities: Vec<(AuraId, GrandpaId)>,
	chain_id: u64,
) -> GenesisConfig {
	use frontier_template_runtime::{
		AuraConfig, BalancesConfig, EVMChainIdConfig, EVMConfig, GrandpaConfig, SudoConfig,
		SystemConfig,
	};

	GenesisConfig {
		// System
		system: SystemConfig {
			// Add Wasm runtime to storage.
			code: wasm_binary.to_vec(),
		},
		sudo: SudoConfig {
			// Assign network admin rights.
			key: Some(sudo_key),
		},

		// Monetary
		balances: BalancesConfig {
			// Configure endowed accounts with initial balance of 1 << 60.
			balances: endowed_accounts
				.iter()
				.cloned()
				.map(|k| (k, 1 << 60))
				.collect(),
		},
		transaction_payment: Default::default(),

		// Consensus
		aura: AuraConfig {
			authorities: initial_authorities.iter().map(|x| (x.0.clone())).collect(),
		},
		grandpa: GrandpaConfig {
			authorities: initial_authorities
				.iter()
				.map(|x| (x.1.clone(), 1))
				.collect(),
		},

		// EVM compatibility
		evm_chain_id: EVMChainIdConfig { chain_id },
		evm: EVMConfig {
			accounts: {
				let mut map = BTreeMap::new();
				map.insert(
					// H160 address of Alice dev account
					// Derived from SS58 (42 prefix) address
					// SS58: 5GrwvaEF5zXb26Fz9rcQpDWS57CtERHpNehXCPcNoHGKutQY
					// hex: 0xd43593c715fdd31c61141abd04a99fd6822c8558854ccde39a5684e7a56da27d
					// Using the full hex key, truncating to the first 20 bytes (the first 40 hex chars)
					H160::from_str("d43593c715fdd31c61141abd04a99fd6822c8558")
						.expect("internal H160 is valid; qed"),
					fp_evm::GenesisAccount {
						balance: U256::from_str("0xffffffffffffffffffffffffffffffff")
							.expect("internal U256 is valid; qed"),
						code: Default::default(),
						nonce: Default::default(),
						storage: Default::default(),
					},
				);
				map.insert(
					// H160 address of CI test runner account
					H160::from_str("6be02d1d3665660d22ff9624b7be0551ee1ac91b")
						.expect("internal H160 is valid; qed"),
					fp_evm::GenesisAccount {
						balance: U256::from_str("0xffffffffffffffffffffffffffffffff")
							.expect("internal U256 is valid; qed"),
						code: Default::default(),
						nonce: Default::default(),
						storage: Default::default(),
					},
				);
				map.insert(
					// H160 address for benchmark usage
					H160::from_str("1000000000000000000000000000000000000001")
						.expect("internal H160 is valid; qed"),
					fp_evm::GenesisAccount {
						nonce: U256::from(1),
						balance: U256::from(1_000_000_000_000_000_000_000_000u128),
						storage: Default::default(),
						code: vec![0x00],
					},
				);
				map
			},
		},
		ethereum: Default::default(),
		dynamic_fee: Default::default(),
		base_fee: Default::default(),
	}
}<|MERGE_RESOLUTION|>--- conflicted
+++ resolved
@@ -15,7 +15,6 @@
 use frontier_template_runtime::{
 	AccountId, EnableManualSeal, GenesisConfig, SS58Prefix, Signature, WASM_BINARY,
 };
-use hex_literal::hex;
 
 // The URL for the telemetry server.
 // const STAGING_TELEMETRY_URL: &str = "wss://telemetry.polkadot.io/submit/";
@@ -93,14 +92,6 @@
 					wasm_binary,
 					// Sudo account (Alith)
 					AccountId::from(hex!("f24FF3a9CF04c71Dbc94D0b566f7A27B94566cac")),
-<<<<<<< HEAD
-					// Pre-funded accounts: Alith, Baltathar, Charleth and Dorothy
-					vec![
-						AccountId::from(hex!("f24FF3a9CF04c71Dbc94D0b566f7A27B94566cac")),
-						AccountId::from(hex!("3Cd0A705a2DC65e5b1E1205896BaA2be8A07c6e0")),
-						AccountId::from(hex!("798d4Ba9baf0064Ec19eB4F0a1a45785ae9D6DFc")),
-						AccountId::from(hex!("773539d4Ac0e786233D90A233654ccEE26a613D9")),
-=======
 					// Pre-funded accounts
 					vec![
 						AccountId::from(hex!("f24FF3a9CF04c71Dbc94D0b566f7A27B94566cac")), // Alith
@@ -109,7 +100,6 @@
 						AccountId::from(hex!("773539d4Ac0e786233D90A233654ccEE26a613D9")), // Dorothy
 						AccountId::from(hex!("Ff64d3F6efE2317EE2807d223a0Bdc4c0c49dfDB")), // Ethan
 						AccountId::from(hex!("C0F0f4ab324C46e55D02D0033343B4Be8A55532d")), // Faith
->>>>>>> aa57359c
 					],
 					// Initial PoA authorities
 					vec![authority_keys_from_seed("Alice")],
