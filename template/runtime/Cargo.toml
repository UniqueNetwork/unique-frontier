--- conflicted
+++ resolved
@@ -15,17 +15,10 @@
 codec = { package = "parity-scale-codec", version = "2.0.0", default-features = false, features = ["derive"] }
 serde = { version = "1.0.101", optional = true, features = ["derive"] }
 
-<<<<<<< HEAD
 frame-executive = { version = "3.0.0-dev", default-features = false, git = "https://github.com/paritytech/substrate.git", branch = "polkadot-v0.9.8" }
 frame-support = { version = "3.0.0-dev", default-features = false, git = "https://github.com/paritytech/substrate.git", branch = "polkadot-v0.9.8" }
 frame-system = { version = "3.0.0-dev", default-features = false, package = "frame-system", git = "https://github.com/paritytech/substrate.git", branch = "polkadot-v0.9.8" }
 frame-system-rpc-runtime-api = { version = "3.0.0-dev", default-features = false, git = "https://github.com/paritytech/substrate.git", branch = "polkadot-v0.9.8" }
-=======
-frame-executive = { default-features = false, git = "https://github.com/paritytech/substrate" }
-frame-support = { default-features = false, git = "https://github.com/paritytech/substrate" }
-frame-system = { default-features = false, package = "frame-system", git = "https://github.com/paritytech/substrate" }
-frame-system-rpc-runtime-api = { default-features = false, git = "https://github.com/paritytech/substrate" }
->>>>>>> 0b962f21
 
 pallet-ethereum = { default-features = false, path = "../../frame/ethereum" }
 pallet-evm = { default-features = false, path = "../../frame/evm" }
@@ -33,7 +26,6 @@
 pallet-evm-precompile-simple = { default-features = false, path = "../../frame/evm/precompile/simple" }
 pallet-evm-precompile-sha3fips = { default-features = false, path = "../../frame/evm/precompile/sha3fips" }
 pallet-evm-precompile-modexp = { default-features = false, path = "../../frame/evm/precompile/modexp" }
-<<<<<<< HEAD
 pallet-aura = { version = "3.0.0-dev", default-features = false, git = "https://github.com/paritytech/substrate.git", branch = "polkadot-v0.9.8" }
 pallet-balances = { version = "3.0.0-dev", default-features = false, git = "https://github.com/paritytech/substrate.git", branch = "polkadot-v0.9.8" }
 pallet-grandpa = { version = "3.0.0-dev", default-features = false, git = "https://github.com/paritytech/substrate.git", branch = "polkadot-v0.9.8" }
@@ -55,29 +47,6 @@
 sp-std = { version = "3.0.0-dev", default-features = false, git = "https://github.com/paritytech/substrate.git", branch = "polkadot-v0.9.8" }
 sp-transaction-pool = { version = "3.0.0-dev", default-features = false, git = "https://github.com/paritytech/substrate.git", branch = "polkadot-v0.9.8" }
 sp-version = { version = "3.0.0-dev", default-features = false, git = "https://github.com/paritytech/substrate.git", branch = "polkadot-v0.9.8" }
-=======
-pallet-aura = { default-features = false, git = "https://github.com/paritytech/substrate" }
-pallet-balances = { default-features = false, git = "https://github.com/paritytech/substrate" }
-pallet-grandpa = { default-features = false, git = "https://github.com/paritytech/substrate" }
-pallet-randomness-collective-flip = { default-features = false, git = "https://github.com/paritytech/substrate" }
-pallet-sudo = { default-features = false, git = "https://github.com/paritytech/substrate" }
-pallet-timestamp = { default-features = false, git = "https://github.com/paritytech/substrate" }
-pallet-transaction-payment = { default-features = false, git = "https://github.com/paritytech/substrate" }
-pallet-transaction-payment-rpc-runtime-api = { default-features = false, git = "https://github.com/paritytech/substrate" }
-
-sp-api = { default-features = false, git = "https://github.com/paritytech/substrate" }
-sp-block-builder = { default-features = false, git = "https://github.com/paritytech/substrate"}
-sp-consensus-aura = { default-features = false, git = "https://github.com/paritytech/substrate" }
-sp-core = { default-features = false, git = "https://github.com/paritytech/substrate" }
-sp-inherents = { default-features = false, git = "https://github.com/paritytech/substrate"}
-sp-io = { default-features = false, git = "https://github.com/paritytech/substrate" }
-sp-offchain = { default-features = false, git = "https://github.com/paritytech/substrate" }
-sp-runtime = { default-features = false, git = "https://github.com/paritytech/substrate" }
-sp-session = { default-features = false, git = "https://github.com/paritytech/substrate" }
-sp-std = { default-features = false, git = "https://github.com/paritytech/substrate" }
-sp-transaction-pool = { default-features = false, git = "https://github.com/paritytech/substrate" }
-sp-version = { default-features = false, git = "https://github.com/paritytech/substrate" }
->>>>>>> 0b962f21
 
 fp-rpc = { default-features = false, path = "../../primitives/rpc" }
 
@@ -86,11 +55,7 @@
 frame-system-benchmarking = { git = "https://github.com/paritytech/substrate", default-features = false, optional = true }
 
 [build-dependencies]
-<<<<<<< HEAD
 substrate-wasm-builder = { git = "https://github.com/paritytech/substrate.git", branch = "polkadot-v0.9.8" }
-=======
-substrate-wasm-builder = { git = "https://github.com/paritytech/substrate" }
->>>>>>> 0b962f21
 
 [features]
 default = ["std", "aura"]
