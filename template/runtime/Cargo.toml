[package]
name = "frontier-template-runtime"
version = "0.0.0"
authors = ["Substrate DevHub <https://github.com/substrate-developer-hub>"]
edition = "2021"
license = "Unlicense"
homepage = "https://substrate.io"
repository = "https://github.com/substrate-developer-hub/frontier-node-template/"
publish = false

[package.metadata.docs.rs]
targets = ["x86_64-unknown-linux-gnu"]

[dependencies]
serde = { version = "1.0.137", features = ["derive"], optional = true }

codec = { package = "parity-scale-codec", version = "3.0.0", default-features = false, features = ["derive"] }
<<<<<<< HEAD
scale-info = { version = "2.0.0", default-features = false, features = ["derive"] }
sp-api = { git = "https://github.com/paritytech/substrate", branch = "polkadot-v0.9.21", default-features = false , version = "4.0.0-dev" }
sp-block-builder = { git = "https://github.com/paritytech/substrate", branch = "polkadot-v0.9.21", default-features = false , version = "4.0.0-dev" }
sp-consensus-aura = { git = "https://github.com/paritytech/substrate", branch = "polkadot-v0.9.21", default-features = false , version = "0.10.0-dev" }
sp-core = { git = "https://github.com/paritytech/substrate", branch = "polkadot-v0.9.21", default-features = false , version = "6.0.0" }
sp-inherents = { git = "https://github.com/paritytech/substrate", branch = "polkadot-v0.9.21", default-features = false , version = "4.0.0-dev" }
sp-io = { git = "https://github.com/paritytech/substrate", branch = "polkadot-v0.9.21", default-features = false , version = "6.0.0" }
sp-offchain = { git = "https://github.com/paritytech/substrate", branch = "polkadot-v0.9.21", default-features = false , version = "4.0.0-dev" }
sp-runtime = { git = "https://github.com/paritytech/substrate", branch = "polkadot-v0.9.21", default-features = false , version = "6.0.0" }
sp-session = { git = "https://github.com/paritytech/substrate", branch = "polkadot-v0.9.21", default-features = false , version = "4.0.0-dev" }
sp-std = { git = "https://github.com/paritytech/substrate", branch = "polkadot-v0.9.21", default-features = false , version = "4.0.0" }
sp-transaction-pool = { git = "https://github.com/paritytech/substrate", branch = "polkadot-v0.9.21", default-features = false , version = "4.0.0-dev" }
sp-version = { git = "https://github.com/paritytech/substrate", branch = "polkadot-v0.9.21", default-features = false , version = "5.0.0" }
=======
scale-info = { version = "2.1.2", default-features = false, features = ["derive"] }
sp-api = { version = "4.0.0-dev", git = "https://github.com/paritytech/substrate", branch = "master", default-features = false }
sp-block-builder = { version = "4.0.0-dev", git = "https://github.com/paritytech/substrate", branch = "master", default-features = false }
sp-consensus-aura = { version = "0.10.0-dev", git = "https://github.com/paritytech/substrate", branch = "master", default-features = false }
sp-core = { version = "6.0.0", git = "https://github.com/paritytech/substrate", branch = "master", default-features = false }
sp-inherents = { version = "4.0.0-dev", git = "https://github.com/paritytech/substrate", branch = "master", default-features = false }
sp-io = { version = "6.0.0", git = "https://github.com/paritytech/substrate", branch = "master", default-features = false }
sp-offchain = { version = "4.0.0-dev", git = "https://github.com/paritytech/substrate", branch = "master", default-features = false }
sp-runtime = { version = "6.0.0", git = "https://github.com/paritytech/substrate", branch = "master", default-features = false }
sp-session = { version = "4.0.0-dev", git = "https://github.com/paritytech/substrate", branch = "master", default-features = false }
sp-std = { version = "4.0.0", git = "https://github.com/paritytech/substrate", branch = "master", default-features = false }
sp-transaction-pool = { version = "4.0.0-dev", git = "https://github.com/paritytech/substrate", branch = "master", default-features = false }
sp-version = { version = "5.0.0", git = "https://github.com/paritytech/substrate", branch = "master", default-features = false }
>>>>>>> 857c40b1

frame-executive = { git = "https://github.com/paritytech/substrate", branch = "polkadot-v0.9.21", default-features = false , version = "4.0.0-dev" }
frame-support = { git = "https://github.com/paritytech/substrate", branch = "polkadot-v0.9.21", default-features = false , version = "4.0.0-dev" }
frame-system = { git = "https://github.com/paritytech/substrate", branch = "polkadot-v0.9.21", default-features = false , version = "4.0.0-dev" }
frame-system-rpc-runtime-api = { git = "https://github.com/paritytech/substrate", branch = "polkadot-v0.9.21", default-features = false , version = "4.0.0-dev" }
pallet-aura = { git = "https://github.com/paritytech/substrate", branch = "polkadot-v0.9.21", default-features = false , version = "4.0.0-dev" }
pallet-balances = { git = "https://github.com/paritytech/substrate", branch = "polkadot-v0.9.21", default-features = false , version = "4.0.0-dev" }
pallet-grandpa = { git = "https://github.com/paritytech/substrate", branch = "polkadot-v0.9.21", default-features = false , version = "4.0.0-dev" }
pallet-randomness-collective-flip = { git = "https://github.com/paritytech/substrate", branch = "polkadot-v0.9.21", default-features = false , version = "4.0.0-dev" }
pallet-sudo = { git = "https://github.com/paritytech/substrate", branch = "polkadot-v0.9.21", default-features = false , version = "4.0.0-dev" }
pallet-timestamp = { git = "https://github.com/paritytech/substrate", branch = "polkadot-v0.9.21", default-features = false , version = "4.0.0-dev" }
pallet-transaction-payment = { git = "https://github.com/paritytech/substrate", branch = "polkadot-v0.9.21", default-features = false , version = "4.0.0-dev" }
pallet-transaction-payment-rpc-runtime-api = { git = "https://github.com/paritytech/substrate", branch = "polkadot-v0.9.21", default-features = false , version = "4.0.0-dev" }
# benchmarking dependencies
frame-benchmarking = { git = "https://github.com/paritytech/substrate", branch = "polkadot-v0.9.21", default-features = false, optional = true , version = "4.0.0-dev" }
frame-system-benchmarking = { git = "https://github.com/paritytech/substrate", branch = "polkadot-v0.9.21", default-features = false, optional = true , version = "4.0.0-dev" }

fp-rpc = { path = "../../primitives/rpc", default-features = false }
fp-self-contained = { path = "../../primitives/self-contained", default-features = false }
fp-evm-mapping = { path = "../../frame/evm-mapping", default-features = false }

pallet-base-fee = { path = "../../frame/base-fee", default-features = false }
pallet-dynamic-fee = { path = "../../frame/dynamic-fee", default-features = false }
pallet-ethereum = { path = "../../frame/ethereum", default-features = false }
pallet-evm = { path = "../../frame/evm", default-features = false }
pallet-hotfix-sufficients = { path = "../../frame/hotfix-sufficients", default-features = false }
pallet-evm-precompile-modexp = { path = "../../frame/evm/precompile/modexp", default-features = false }
pallet-evm-precompile-sha3fips = { path = "../../frame/evm/precompile/sha3fips", default-features = false }
pallet-evm-precompile-simple = { path = "../../frame/evm/precompile/simple", default-features = false }

[build-dependencies]
substrate-wasm-builder = { git = "https://github.com/paritytech/substrate", branch = "polkadot-v0.9.21", version = "5.0.0-dev" }

[features]
default = ["std", "aura", "with-rocksdb-weights"]
aura = []
manual-seal = ["with-rocksdb-weights"]
with-rocksdb-weights = []
with-paritydb-weights = []
std = [
	"serde",

	"codec/std",
	"scale-info/std",
	"sp-api/std",
	"sp-block-builder/std",
	"sp-consensus-aura/std",
	"sp-core/std",
	"sp-inherents/std",
	"sp-io/std",
	"sp-offchain/std",
	"sp-runtime/std",
	"sp-session/std",
	"sp-std/std",
	"sp-transaction-pool/std",
	"sp-version/std",

	"frame-executive/std",
	"frame-support/std",
	"frame-system-rpc-runtime-api/std",
	"frame-system/std",
	"pallet-aura/std",
	"pallet-balances/std",
	"pallet-grandpa/std",
	"pallet-randomness-collective-flip/std",
	"pallet-sudo/std",
	"pallet-timestamp/std",
	"pallet-transaction-payment-rpc-runtime-api/std",
	"pallet-transaction-payment/std",

	"fp-rpc/std",
	"fp-self-contained/std",

	"pallet-base-fee/std",
	"pallet-dynamic-fee/std",
	"pallet-ethereum/std",
	"pallet-evm/std",
	"pallet-evm-precompile-simple/std",
	"pallet-evm-precompile-sha3fips/std",
]
runtime-benchmarks = [
	"frame-benchmarking",
	"frame-system-benchmarking",
	"frame-system/runtime-benchmarks",
	"pallet-ethereum/runtime-benchmarks",
	"pallet-evm/runtime-benchmarks",
	"pallet-hotfix-sufficients/runtime-benchmarks",
]<|MERGE_RESOLUTION|>--- conflicted
+++ resolved
@@ -11,55 +11,70 @@
 [package.metadata.docs.rs]
 targets = ["x86_64-unknown-linux-gnu"]
 
+[package.metadata.deppatcher.originals.dependencies]
+sp-api = { version = "4.0.0-dev", git = "https://github.com/paritytech/substrate", branch = "master" }
+sp-block-builder = { version = "4.0.0-dev", git = "https://github.com/paritytech/substrate", branch = "master" }
+sp-consensus-aura = { version = "0.10.0-dev", git = "https://github.com/paritytech/substrate", branch = "master" }
+sp-core = { version = "6.0.0", git = "https://github.com/paritytech/substrate", branch = "master" }
+sp-inherents = { version = "4.0.0-dev", git = "https://github.com/paritytech/substrate", branch = "master" }
+sp-io = { version = "6.0.0", git = "https://github.com/paritytech/substrate", branch = "master" }
+sp-offchain = { version = "4.0.0-dev", git = "https://github.com/paritytech/substrate", branch = "master" }
+sp-runtime = { version = "6.0.0", git = "https://github.com/paritytech/substrate", branch = "master" }
+sp-session = { version = "4.0.0-dev", git = "https://github.com/paritytech/substrate", branch = "master" }
+sp-std = { version = "4.0.0", git = "https://github.com/paritytech/substrate", branch = "master" }
+sp-transaction-pool = { version = "4.0.0-dev", git = "https://github.com/paritytech/substrate", branch = "master" }
+sp-version = { version = "5.0.0", git = "https://github.com/paritytech/substrate", branch = "master" }
+frame-executive = { version = "4.0.0-dev", git = "https://github.com/paritytech/substrate", branch = "polkadot-v0.9.21" }
+frame-support = { version = "4.0.0-dev", git = "https://github.com/paritytech/substrate", branch = "polkadot-v0.9.21" }
+frame-system = { version = "4.0.0-dev", git = "https://github.com/paritytech/substrate", branch = "polkadot-v0.9.21" }
+frame-system-rpc-runtime-api = { version = "4.0.0-dev", git = "https://github.com/paritytech/substrate", branch = "polkadot-v0.9.21" }
+pallet-aura = { version = "4.0.0-dev", git = "https://github.com/paritytech/substrate", branch = "polkadot-v0.9.21" }
+pallet-balances = { version = "4.0.0-dev", git = "https://github.com/paritytech/substrate", branch = "polkadot-v0.9.21" }
+pallet-grandpa = { version = "4.0.0-dev", git = "https://github.com/paritytech/substrate", branch = "polkadot-v0.9.21" }
+pallet-randomness-collective-flip = { version = "4.0.0-dev", git = "https://github.com/paritytech/substrate", branch = "polkadot-v0.9.21" }
+pallet-sudo = { version = "4.0.0-dev", git = "https://github.com/paritytech/substrate", branch = "polkadot-v0.9.21" }
+pallet-timestamp = { version = "4.0.0-dev", git = "https://github.com/paritytech/substrate", branch = "polkadot-v0.9.21" }
+pallet-transaction-payment = { version = "4.0.0-dev", git = "https://github.com/paritytech/substrate", branch = "polkadot-v0.9.21" }
+pallet-transaction-payment-rpc-runtime-api = { version = "4.0.0-dev", git = "https://github.com/paritytech/substrate", branch = "polkadot-v0.9.21" }
+frame-benchmarking = { version = "4.0.0-dev", git = "https://github.com/paritytech/substrate", branch = "polkadot-v0.9.21" }
+frame-system-benchmarking = { version = "4.0.0-dev", git = "https://github.com/paritytech/substrate", branch = "polkadot-v0.9.21" }
+
+[package.metadata.deppatcher.originals.build-dependencies]
+substrate-wasm-builder = { version = "5.0.0-dev", git = "https://github.com/paritytech/substrate", branch = "polkadot-v0.9.21" }
+
 [dependencies]
 serde = { version = "1.0.137", features = ["derive"], optional = true }
 
 codec = { package = "parity-scale-codec", version = "3.0.0", default-features = false, features = ["derive"] }
-<<<<<<< HEAD
-scale-info = { version = "2.0.0", default-features = false, features = ["derive"] }
-sp-api = { git = "https://github.com/paritytech/substrate", branch = "polkadot-v0.9.21", default-features = false , version = "4.0.0-dev" }
-sp-block-builder = { git = "https://github.com/paritytech/substrate", branch = "polkadot-v0.9.21", default-features = false , version = "4.0.0-dev" }
-sp-consensus-aura = { git = "https://github.com/paritytech/substrate", branch = "polkadot-v0.9.21", default-features = false , version = "0.10.0-dev" }
-sp-core = { git = "https://github.com/paritytech/substrate", branch = "polkadot-v0.9.21", default-features = false , version = "6.0.0" }
-sp-inherents = { git = "https://github.com/paritytech/substrate", branch = "polkadot-v0.9.21", default-features = false , version = "4.0.0-dev" }
-sp-io = { git = "https://github.com/paritytech/substrate", branch = "polkadot-v0.9.21", default-features = false , version = "6.0.0" }
-sp-offchain = { git = "https://github.com/paritytech/substrate", branch = "polkadot-v0.9.21", default-features = false , version = "4.0.0-dev" }
-sp-runtime = { git = "https://github.com/paritytech/substrate", branch = "polkadot-v0.9.21", default-features = false , version = "6.0.0" }
-sp-session = { git = "https://github.com/paritytech/substrate", branch = "polkadot-v0.9.21", default-features = false , version = "4.0.0-dev" }
-sp-std = { git = "https://github.com/paritytech/substrate", branch = "polkadot-v0.9.21", default-features = false , version = "4.0.0" }
-sp-transaction-pool = { git = "https://github.com/paritytech/substrate", branch = "polkadot-v0.9.21", default-features = false , version = "4.0.0-dev" }
-sp-version = { git = "https://github.com/paritytech/substrate", branch = "polkadot-v0.9.21", default-features = false , version = "5.0.0" }
-=======
 scale-info = { version = "2.1.2", default-features = false, features = ["derive"] }
-sp-api = { version = "4.0.0-dev", git = "https://github.com/paritytech/substrate", branch = "master", default-features = false }
-sp-block-builder = { version = "4.0.0-dev", git = "https://github.com/paritytech/substrate", branch = "master", default-features = false }
-sp-consensus-aura = { version = "0.10.0-dev", git = "https://github.com/paritytech/substrate", branch = "master", default-features = false }
-sp-core = { version = "6.0.0", git = "https://github.com/paritytech/substrate", branch = "master", default-features = false }
-sp-inherents = { version = "4.0.0-dev", git = "https://github.com/paritytech/substrate", branch = "master", default-features = false }
-sp-io = { version = "6.0.0", git = "https://github.com/paritytech/substrate", branch = "master", default-features = false }
-sp-offchain = { version = "4.0.0-dev", git = "https://github.com/paritytech/substrate", branch = "master", default-features = false }
-sp-runtime = { version = "6.0.0", git = "https://github.com/paritytech/substrate", branch = "master", default-features = false }
-sp-session = { version = "4.0.0-dev", git = "https://github.com/paritytech/substrate", branch = "master", default-features = false }
-sp-std = { version = "4.0.0", git = "https://github.com/paritytech/substrate", branch = "master", default-features = false }
-sp-transaction-pool = { version = "4.0.0-dev", git = "https://github.com/paritytech/substrate", branch = "master", default-features = false }
-sp-version = { version = "5.0.0", git = "https://github.com/paritytech/substrate", branch = "master", default-features = false }
->>>>>>> 857c40b1
+sp-api = { version = "4.0.0-dev", git = "https://github.com/paritytech/substrate", branch = "polkadot-v0.9.22", default-features = false }
+sp-block-builder = { version = "4.0.0-dev", git = "https://github.com/paritytech/substrate", branch = "polkadot-v0.9.22", default-features = false }
+sp-consensus-aura = { version = "0.10.0-dev", git = "https://github.com/paritytech/substrate", branch = "polkadot-v0.9.22", default-features = false }
+sp-core = { version = "6.0.0", git = "https://github.com/paritytech/substrate", branch = "polkadot-v0.9.22", default-features = false }
+sp-inherents = { version = "4.0.0-dev", git = "https://github.com/paritytech/substrate", branch = "polkadot-v0.9.22", default-features = false }
+sp-io = { version = "6.0.0", git = "https://github.com/paritytech/substrate", branch = "polkadot-v0.9.22", default-features = false }
+sp-offchain = { version = "4.0.0-dev", git = "https://github.com/paritytech/substrate", branch = "polkadot-v0.9.22", default-features = false }
+sp-runtime = { version = "6.0.0", git = "https://github.com/paritytech/substrate", branch = "polkadot-v0.9.22", default-features = false }
+sp-session = { version = "4.0.0-dev", git = "https://github.com/paritytech/substrate", branch = "polkadot-v0.9.22", default-features = false }
+sp-std = { version = "4.0.0", git = "https://github.com/paritytech/substrate", branch = "polkadot-v0.9.22", default-features = false }
+sp-transaction-pool = { version = "4.0.0-dev", git = "https://github.com/paritytech/substrate", branch = "polkadot-v0.9.22", default-features = false }
+sp-version = { version = "5.0.0", git = "https://github.com/paritytech/substrate", branch = "polkadot-v0.9.22", default-features = false }
 
-frame-executive = { git = "https://github.com/paritytech/substrate", branch = "polkadot-v0.9.21", default-features = false , version = "4.0.0-dev" }
-frame-support = { git = "https://github.com/paritytech/substrate", branch = "polkadot-v0.9.21", default-features = false , version = "4.0.0-dev" }
-frame-system = { git = "https://github.com/paritytech/substrate", branch = "polkadot-v0.9.21", default-features = false , version = "4.0.0-dev" }
-frame-system-rpc-runtime-api = { git = "https://github.com/paritytech/substrate", branch = "polkadot-v0.9.21", default-features = false , version = "4.0.0-dev" }
-pallet-aura = { git = "https://github.com/paritytech/substrate", branch = "polkadot-v0.9.21", default-features = false , version = "4.0.0-dev" }
-pallet-balances = { git = "https://github.com/paritytech/substrate", branch = "polkadot-v0.9.21", default-features = false , version = "4.0.0-dev" }
-pallet-grandpa = { git = "https://github.com/paritytech/substrate", branch = "polkadot-v0.9.21", default-features = false , version = "4.0.0-dev" }
-pallet-randomness-collective-flip = { git = "https://github.com/paritytech/substrate", branch = "polkadot-v0.9.21", default-features = false , version = "4.0.0-dev" }
-pallet-sudo = { git = "https://github.com/paritytech/substrate", branch = "polkadot-v0.9.21", default-features = false , version = "4.0.0-dev" }
-pallet-timestamp = { git = "https://github.com/paritytech/substrate", branch = "polkadot-v0.9.21", default-features = false , version = "4.0.0-dev" }
-pallet-transaction-payment = { git = "https://github.com/paritytech/substrate", branch = "polkadot-v0.9.21", default-features = false , version = "4.0.0-dev" }
-pallet-transaction-payment-rpc-runtime-api = { git = "https://github.com/paritytech/substrate", branch = "polkadot-v0.9.21", default-features = false , version = "4.0.0-dev" }
+frame-executive = { git = "https://github.com/paritytech/substrate", branch = "polkadot-v0.9.22", default-features = false , version = "4.0.0-dev" }
+frame-support = { git = "https://github.com/paritytech/substrate", branch = "polkadot-v0.9.22", default-features = false , version = "4.0.0-dev" }
+frame-system = { git = "https://github.com/paritytech/substrate", branch = "polkadot-v0.9.22", default-features = false , version = "4.0.0-dev" }
+frame-system-rpc-runtime-api = { git = "https://github.com/paritytech/substrate", branch = "polkadot-v0.9.22", default-features = false , version = "4.0.0-dev" }
+pallet-aura = { git = "https://github.com/paritytech/substrate", branch = "polkadot-v0.9.22", default-features = false , version = "4.0.0-dev" }
+pallet-balances = { git = "https://github.com/paritytech/substrate", branch = "polkadot-v0.9.22", default-features = false , version = "4.0.0-dev" }
+pallet-grandpa = { git = "https://github.com/paritytech/substrate", branch = "polkadot-v0.9.22", default-features = false , version = "4.0.0-dev" }
+pallet-randomness-collective-flip = { git = "https://github.com/paritytech/substrate", branch = "polkadot-v0.9.22", default-features = false , version = "4.0.0-dev" }
+pallet-sudo = { git = "https://github.com/paritytech/substrate", branch = "polkadot-v0.9.22", default-features = false , version = "4.0.0-dev" }
+pallet-timestamp = { git = "https://github.com/paritytech/substrate", branch = "polkadot-v0.9.22", default-features = false , version = "4.0.0-dev" }
+pallet-transaction-payment = { git = "https://github.com/paritytech/substrate", branch = "polkadot-v0.9.22", default-features = false , version = "4.0.0-dev" }
+pallet-transaction-payment-rpc-runtime-api = { git = "https://github.com/paritytech/substrate", branch = "polkadot-v0.9.22", default-features = false , version = "4.0.0-dev" }
 # benchmarking dependencies
-frame-benchmarking = { git = "https://github.com/paritytech/substrate", branch = "polkadot-v0.9.21", default-features = false, optional = true , version = "4.0.0-dev" }
-frame-system-benchmarking = { git = "https://github.com/paritytech/substrate", branch = "polkadot-v0.9.21", default-features = false, optional = true , version = "4.0.0-dev" }
+frame-benchmarking = { git = "https://github.com/paritytech/substrate", branch = "polkadot-v0.9.22", default-features = false, optional = true , version = "4.0.0-dev" }
+frame-system-benchmarking = { git = "https://github.com/paritytech/substrate", branch = "polkadot-v0.9.22", default-features = false, optional = true , version = "4.0.0-dev" }
 
 fp-rpc = { path = "../../primitives/rpc", default-features = false }
 fp-self-contained = { path = "../../primitives/self-contained", default-features = false }
@@ -75,7 +90,7 @@
 pallet-evm-precompile-simple = { path = "../../frame/evm/precompile/simple", default-features = false }
 
 [build-dependencies]
-substrate-wasm-builder = { git = "https://github.com/paritytech/substrate", branch = "polkadot-v0.9.21", version = "5.0.0-dev" }
+substrate-wasm-builder = { git = "https://github.com/paritytech/substrate", branch = "polkadot-v0.9.22", version = "5.0.0-dev" }
 
 [features]
 default = ["std", "aura", "with-rocksdb-weights"]
