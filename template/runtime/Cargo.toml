--- conflicted
+++ resolved
@@ -12,59 +12,6 @@
 targets = ["x86_64-unknown-linux-gnu"]
 
 [dependencies]
-<<<<<<< HEAD
-codec = { package = "parity-scale-codec", version = "3.1.2", default-features = false, features = [
-	"derive",
-] }
-scale-info = { version = "2.0.1", default-features = false, features = [
-	"derive",
-] }
-serde = { version = "1.0.101", optional = true, features = ["derive"] }
-
-frame-executive = { default-features = false, git = "https://github.com/paritytech/substrate.git", branch = "polkadot-v0.9.18" }
-frame-support = { default-features = false, git = "https://github.com/paritytech/substrate.git", branch = "polkadot-v0.9.18" }
-frame-system = { default-features = false, package = "frame-system", git = "https://github.com/paritytech/substrate.git", branch = "polkadot-v0.9.18" }
-frame-system-rpc-runtime-api = { default-features = false, git = "https://github.com/paritytech/substrate.git", branch = "polkadot-v0.9.18" }
-
-pallet-ethereum = { default-features = false, path = "../../frame/ethereum" }
-pallet-evm = { default-features = false, path = "../../frame/evm" }
-pallet-dynamic-fee = { default-features = false, path = "../../frame/dynamic-fee" }
-pallet-evm-precompile-simple = { default-features = false, path = "../../frame/evm/precompile/simple" }
-pallet-evm-precompile-sha3fips = { default-features = false, path = "../../frame/evm/precompile/sha3fips" }
-pallet-evm-precompile-modexp = { default-features = false, path = "../../frame/evm/precompile/modexp" }
-pallet-aura = { default-features = false, git = "https://github.com/paritytech/substrate.git", branch = "polkadot-v0.9.18" }
-pallet-balances = { default-features = false, git = "https://github.com/paritytech/substrate.git", branch = "polkadot-v0.9.18" }
-pallet-grandpa = { default-features = false, git = "https://github.com/paritytech/substrate.git", branch = "polkadot-v0.9.18" }
-pallet-randomness-collective-flip = { default-features = false, git = "https://github.com/paritytech/substrate.git", branch = "polkadot-v0.9.18" }
-pallet-sudo = { default-features = false, git = "https://github.com/paritytech/substrate.git", branch = "polkadot-v0.9.18" }
-pallet-timestamp = { default-features = false, git = "https://github.com/paritytech/substrate.git", branch = "polkadot-v0.9.18" }
-pallet-transaction-payment = { default-features = false, git = "https://github.com/paritytech/substrate.git", branch = "polkadot-v0.9.18" }
-pallet-transaction-payment-rpc-runtime-api = { default-features = false, git = "https://github.com/paritytech/substrate.git", branch = "polkadot-v0.9.18" }
-pallet-base-fee = { default-features = false, path = "../../frame/base-fee" }
-
-sp-api = { default-features = false, git = "https://github.com/paritytech/substrate.git", branch = "polkadot-v0.9.18" }
-sp-block-builder = { default-features = false, git = "https://github.com/paritytech/substrate.git", branch = "polkadot-v0.9.18" }
-sp-consensus-aura = { default-features = false, git = "https://github.com/paritytech/substrate.git", branch = "polkadot-v0.9.18" }
-sp-core = { default-features = false, git = "https://github.com/paritytech/substrate.git", branch = "polkadot-v0.9.18" }
-sp-inherents = { default-features = false, git = "https://github.com/paritytech/substrate.git", branch = "polkadot-v0.9.18" }
-sp-io = { default-features = false, git = "https://github.com/paritytech/substrate.git", branch = "polkadot-v0.9.18" }
-sp-offchain = { default-features = false, git = "https://github.com/paritytech/substrate.git", branch = "polkadot-v0.9.18" }
-sp-runtime = { default-features = false, git = "https://github.com/paritytech/substrate.git", branch = "polkadot-v0.9.18" }
-sp-session = { default-features = false, git = "https://github.com/paritytech/substrate.git", branch = "polkadot-v0.9.18" }
-sp-std = { default-features = false, git = "https://github.com/paritytech/substrate.git", branch = "polkadot-v0.9.18" }
-sp-transaction-pool = { default-features = false, git = "https://github.com/paritytech/substrate.git", branch = "polkadot-v0.9.18" }
-sp-version = { default-features = false, git = "https://github.com/paritytech/substrate.git", branch = "polkadot-v0.9.18" }
-
-fp-rpc = { default-features = false, path = "../../primitives/rpc" }
-fp-self-contained = { default-features = false, path = "../../primitives/self-contained" }
-
-# benchmarking dependencies
-frame-benchmarking = { git = "https://github.com/paritytech/substrate.git", branch = "polkadot-v0.9.18", default-features = false, optional = true }
-frame-system-benchmarking = { git = "https://github.com/paritytech/substrate.git", branch = "polkadot-v0.9.18", default-features = false, optional = true }
-
-[build-dependencies]
-substrate-wasm-builder = { git = "https://github.com/paritytech/substrate.git", branch = "polkadot-v0.9.18" }
-=======
 serde = { version = "1.0.101", features = ["derive"], optional = true }
 
 codec = { package = "parity-scale-codec", version = "3.0.0", default-features = false, features = ["derive"] }
@@ -100,6 +47,7 @@
 
 fp-rpc = { path = "../../primitives/rpc", default-features = false }
 fp-self-contained = { path = "../../primitives/self-contained", default-features = false }
+fp-evm-mapping = { path = "../../frame/evm-mapping", default-features = false }
 
 pallet-base-fee = { path = "../../frame/base-fee", default-features = false }
 pallet-dynamic-fee = { path = "../../frame/dynamic-fee", default-features = false }
@@ -111,7 +59,6 @@
 
 [build-dependencies]
 substrate-wasm-builder = { version = "5.0.0-dev", git = "https://github.com/paritytech/substrate", branch = "master" }
->>>>>>> 61c83001
 
 [features]
 default = ["std", "aura"]
