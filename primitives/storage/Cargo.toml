--- conflicted
+++ resolved
@@ -13,13 +13,8 @@
 ethereum = { version = "0.7.1", default-features = false, features = ["with-codec"] }
 ethereum-types = { version = "0.11", default-features = false }
 codec = { package = "parity-scale-codec", version = "2.0.0", default-features = false }
-<<<<<<< HEAD
-sp-runtime = { version = "3.0.0-dev", default-features = false, git = "https://github.com/paritytech/substrate.git", branch = "frontier" }
-sp-std = { version = "3.0.0-dev", default-features = false, git = "https://github.com/paritytech/substrate.git", branch = "frontier" }
-=======
 sp-runtime = { version = "3.0.0", default-features = false, git = "https://github.com/paritytech/substrate.git", branch = "frontier" }
 sp-std = { version = "3.0.0", default-features = false, git = "https://github.com/paritytech/substrate.git", branch = "frontier" }
->>>>>>> 7eb2ad3a
 
 [features]
 default = ["std"]
