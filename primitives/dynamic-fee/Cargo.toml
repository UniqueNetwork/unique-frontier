[package]
name = "fp-dynamic-fee"
version = "1.0.0"
authors = ["Parity Technologies <admin@parity.io"]
edition = "2021"
license = "Apache-2.0"
description = "Dynamic fee inherent primitives for Ethereum RPC (web3) compatibility layer for Substrate."
repository = "https://github.com/paritytech/frontier/"

[package.metadata.docs.rs]
targets = ["x86_64-unknown-linux-gnu"]

[dependencies]
async-trait = "0.1"

# Substrate
<<<<<<< HEAD
sp-core = { version = "6.0.0", git = "https://github.com/paritytech/substrate", branch = "polkadot-v0.9.33-asset-destroy", default-features = false }
sp-inherents = { version = "4.0.0-dev", git = "https://github.com/paritytech/substrate", branch = "polkadot-v0.9.33-asset-destroy", default-features = false }
=======
sp-core = { version = "7.0.0", git = "https://github.com/paritytech/substrate", branch = "master", default-features = false }
sp-inherents = { version = "4.0.0-dev", git = "https://github.com/paritytech/substrate", branch = "master", default-features = false }
>>>>>>> aca04f22

[features]
default = ["std"]
std = [
	# Substrate
	"sp-core/std",
	"sp-inherents/std",
]<|MERGE_RESOLUTION|>--- conflicted
+++ resolved
@@ -14,13 +14,8 @@
 async-trait = "0.1"
 
 # Substrate
-<<<<<<< HEAD
-sp-core = { version = "6.0.0", git = "https://github.com/paritytech/substrate", branch = "polkadot-v0.9.33-asset-destroy", default-features = false }
-sp-inherents = { version = "4.0.0-dev", git = "https://github.com/paritytech/substrate", branch = "polkadot-v0.9.33-asset-destroy", default-features = false }
-=======
-sp-core = { version = "7.0.0", git = "https://github.com/paritytech/substrate", branch = "master", default-features = false }
-sp-inherents = { version = "4.0.0-dev", git = "https://github.com/paritytech/substrate", branch = "master", default-features = false }
->>>>>>> aca04f22
+sp-core = { version = "7.0.0", git = "https://github.com/paritytech/substrate", branch = "polkadot-v0.9.35", default-features = false }
+sp-inherents = { version = "4.0.0-dev", git = "https://github.com/paritytech/substrate", branch = "polkadot-v0.9.35", default-features = false }
 
 [features]
 default = ["std"]
