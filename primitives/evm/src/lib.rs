// SPDX-License-Identifier: Apache-2.0
// This file is part of Frontier.
//
// Copyright (c) 2020 Parity Technologies (UK) Ltd.
//
// Licensed under the Apache License, Version 2.0 (the "License");
// you may not use this file except in compliance with the License.
// You may obtain a copy of the License at
//
// 	http://www.apache.org/licenses/LICENSE-2.0
//
// Unless required by applicable law or agreed to in writing, software
// distributed under the License is distributed on an "AS IS" BASIS,
// WITHOUT WARRANTIES OR CONDITIONS OF ANY KIND, either express or implied.
// See the License for the specific language governing permissions and
// limitations under the License.

#![cfg_attr(not(feature = "std"), no_std)]

mod precompile;

use codec::{Decode, Encode};
<<<<<<< HEAD
use evm::ExitReason;
use impl_trait_for_tuples::impl_for_tuples;
=======
pub use evm::ExitReason;
>>>>>>> 4dafbaf5
#[cfg(feature = "std")]
use serde::{Deserialize, Serialize};
use sp_core::{H160, U256};
use sp_std::vec::Vec;

pub use evm::backend::{Basic as Account, Log};
pub use precompile::{
	Context, ExitError, ExitSucceed, LinearCostPrecompile, Precompile, PrecompileOutput,
	PrecompileSet,
};

#[derive(Clone, Eq, PartialEq, Encode, Decode, Default)]
#[cfg_attr(feature = "std", derive(Debug, Serialize, Deserialize))]
/// External input from the transaction.
pub struct Vicinity {
	/// Current transaction gas price.
	pub gas_price: U256,
	/// Origin of the transaction.
	pub origin: H160,
}

#[derive(Clone, Eq, PartialEq, Encode, Decode)]
#[cfg_attr(feature = "std", derive(Debug, Serialize, Deserialize))]
pub struct ExecutionInfo<T> {
	pub exit_reason: ExitReason,
	pub value: T,
	pub used_gas: U256,
	pub logs: Vec<Log>,
}

pub type CallInfo = ExecutionInfo<Vec<u8>>;
pub type CreateInfo = ExecutionInfo<H160>;

#[derive(Clone, Eq, PartialEq, Encode, Decode)]
#[cfg_attr(feature = "std", derive(Debug, Serialize, Deserialize))]
pub enum CallOrCreateInfo {
	Call(CallInfo),
	Create(CreateInfo),
}

pub enum WithdrawReason {
	Call { target: H160, input: Vec<u8> },
	Create,
	Create2,
}

// TODO: Refactor into something less specific
pub trait TransactionValidityHack {
	fn who_pays_fee(origin: H160, reason: &WithdrawReason) -> Option<H160>;
}

impl TransactionValidityHack for () {
	fn who_pays_fee(_origin: H160, _reason: &WithdrawReason) -> Option<H160> {
		None
	}
}

#[impl_for_tuples(1, 12)]
impl TransactionValidityHack for Tuple {
	fn who_pays_fee(origin: H160, reason: &WithdrawReason) -> Option<H160> {
		for_tuples!(#(
			if let Some(who) = Tuple::who_pays_fee(origin, reason) {
				return Some(who);
			}
		)*);
		None
	}
}<|MERGE_RESOLUTION|>--- conflicted
+++ resolved
@@ -20,12 +20,8 @@
 mod precompile;
 
 use codec::{Decode, Encode};
-<<<<<<< HEAD
-use evm::ExitReason;
+pub use evm::ExitReason;
 use impl_trait_for_tuples::impl_for_tuples;
-=======
-pub use evm::ExitReason;
->>>>>>> 4dafbaf5
 #[cfg(feature = "std")]
 use serde::{Deserialize, Serialize};
 use sp_core::{H160, U256};
