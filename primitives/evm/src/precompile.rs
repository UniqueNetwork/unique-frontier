// SPDX-License-Identifier: Apache-2.0
// This file is part of Frontier.
//
// Copyright (c) 2020-2022 Parity Technologies (UK) Ltd.
//
// Licensed under the Apache License, Version 2.0 (the "License");
// you may not use this file except in compliance with the License.
// You may obtain a copy of the License at
//
// 	http://www.apache.org/licenses/LICENSE-2.0
//
// Unless required by applicable law or agreed to in writing, software
// distributed under the License is distributed on an "AS IS" BASIS,
// WITHOUT WARRANTIES OR CONDITIONS OF ANY KIND, either express or implied.
// See the License for the specific language governing permissions and
// limitations under the License.

pub use evm::{
	executor::stack::{PrecompileFailure, PrecompileHandle, PrecompileOutput, PrecompileSet},
	Context, ExitError, ExitRevert, ExitSucceed, Transfer,
};
use sp_std::vec::Vec;

pub type PrecompileResult = Result<PrecompileOutput, PrecompileFailure>;

pub trait Precompile {
<<<<<<< HEAD
	// Implements PrecompileFn
	fn execute(
		input: &[u8],
		target_gas: Option<u64>,
		context: &Context,
		is_static: bool,
	) -> PrecompileResult;
=======
	/// Try to execute the precompile with given `handle` which provides all call data
	/// and allow to register costs and logs.
	fn execute(handle: &mut impl PrecompileHandle) -> PrecompileResult;
>>>>>>> 857c40b1
}

pub trait LinearCostPrecompile {
	const BASE: u64;
	const WORD: u64;

	fn execute(
		input: &[u8],
		cost: u64,
	) -> core::result::Result<(ExitSucceed, Vec<u8>), PrecompileFailure>;
}

impl<T: LinearCostPrecompile> Precompile for T {
	fn execute(handle: &mut impl PrecompileHandle) -> PrecompileResult {
		let target_gas = handle.gas_limit();
		let cost = ensure_linear_cost(target_gas, handle.input().len() as u64, T::BASE, T::WORD)?;

<<<<<<< HEAD
		Self::execute(input, cost).map(|(exit_status, output)| PrecompileOutput {
=======
		handle.record_cost(cost)?;
		let (exit_status, output) = T::execute(handle.input(), cost)?;
		Ok(PrecompileOutput {
>>>>>>> 857c40b1
			exit_status,
			output,
<<<<<<< HEAD
			logs: Vec::new(),
=======
>>>>>>> 857c40b1
		})
	}
}

/// Linear gas cost
fn ensure_linear_cost(
	target_gas: Option<u64>,
	len: u64,
	base: u64,
	word: u64,
) -> Result<u64, PrecompileFailure> {
	let cost = base
		.checked_add(word.checked_mul(len.saturating_add(31) / 32).ok_or(
			PrecompileFailure::Error {
				exit_status: ExitError::OutOfGas,
			},
		)?)
		.ok_or(PrecompileFailure::Error {
			exit_status: ExitError::OutOfGas,
		})?;

	if let Some(target_gas) = target_gas {
		if cost > target_gas {
			return Err(PrecompileFailure::Error {
				exit_status: ExitError::OutOfGas,
			});
		}
	}

	Ok(cost)
}<|MERGE_RESOLUTION|>--- conflicted
+++ resolved
@@ -24,19 +24,9 @@
 pub type PrecompileResult = Result<PrecompileOutput, PrecompileFailure>;
 
 pub trait Precompile {
-<<<<<<< HEAD
-	// Implements PrecompileFn
-	fn execute(
-		input: &[u8],
-		target_gas: Option<u64>,
-		context: &Context,
-		is_static: bool,
-	) -> PrecompileResult;
-=======
 	/// Try to execute the precompile with given `handle` which provides all call data
 	/// and allow to register costs and logs.
 	fn execute(handle: &mut impl PrecompileHandle) -> PrecompileResult;
->>>>>>> 857c40b1
 }
 
 pub trait LinearCostPrecompile {
@@ -54,19 +44,11 @@
 		let target_gas = handle.gas_limit();
 		let cost = ensure_linear_cost(target_gas, handle.input().len() as u64, T::BASE, T::WORD)?;
 
-<<<<<<< HEAD
-		Self::execute(input, cost).map(|(exit_status, output)| PrecompileOutput {
-=======
 		handle.record_cost(cost)?;
 		let (exit_status, output) = T::execute(handle.input(), cost)?;
 		Ok(PrecompileOutput {
->>>>>>> 857c40b1
 			exit_status,
 			output,
-<<<<<<< HEAD
-			logs: Vec::new(),
-=======
->>>>>>> 857c40b1
 		})
 	}
 }
