[package]
name = "fp-evm"
version = "3.0.0-dev"
license = "Apache-2.0"
authors = ["Parity Technologies <admin@parity.io>"]
edition = "2021"
homepage = "https://substrate.io"
repository = "https://github.com/paritytech/frontier/"
description = "Primitive EVM abstractions for Substrate."
documentation = "https://docs.rs/sp-evm"

[package.metadata.docs.rs]
targets = ["x86_64-unknown-linux-gnu"]

[dependencies]
sp-core = { git = "https://github.com/paritytech/substrate.git", branch = "polkadot-v0.9.14", default-features = false }
sp-std = { git = "https://github.com/paritytech/substrate.git", branch = "polkadot-v0.9.14", default-features = false }
serde = { version = "1.0.101", optional = true, features = ["derive"] }
scale-info = { version = "1.0.0", default-features = false }
codec = { package = "parity-scale-codec", version = "2.0.0", default-features = false }
<<<<<<< HEAD
evm = { version = "0.33.0", default-features = false, features = ["with-codec"], git = "https://github.com/uniquenetwork/evm.git", branch = "unique-weights" }
impl-trait-for-tuples = "0.2.1"
=======
evm = { version = "0.33.1", default-features = false, features = ["with-codec"] }
>>>>>>> 8a93fdc6

[features]
default = ["std"]
std = [
	"sp-core/std",
	"sp-std/std",
	"serde",
	"codec/std",
	"evm/std",
	"evm/with-serde",
]<|MERGE_RESOLUTION|>--- conflicted
+++ resolved
@@ -18,12 +18,8 @@
 serde = { version = "1.0.101", optional = true, features = ["derive"] }
 scale-info = { version = "1.0.0", default-features = false }
 codec = { package = "parity-scale-codec", version = "2.0.0", default-features = false }
-<<<<<<< HEAD
-evm = { version = "0.33.0", default-features = false, features = ["with-codec"], git = "https://github.com/uniquenetwork/evm.git", branch = "unique-weights" }
+evm = { version = "0.33.0", default-features = false, features = ["with-codec"], git = "https://github.com/uniquenetwork/evm.git", branch = "unique-polkadot-v0.9.15" }
 impl-trait-for-tuples = "0.2.1"
-=======
-evm = { version = "0.33.1", default-features = false, features = ["with-codec"] }
->>>>>>> 8a93fdc6
 
 [features]
 default = ["std"]
