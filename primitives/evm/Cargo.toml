[package]
name = "fp-evm"
version = "3.0.0-dev"
license = "Apache-2.0"
authors = ["Parity Technologies <admin@parity.io>"]
edition = "2018"
homepage = "https://substrate.dev"
repository = "https://github.com/paritytech/frontier/"
description = "Primitive EVM abstractions for Substrate."
documentation = "https://docs.rs/sp-evm"

[package.metadata.docs.rs]
targets = ["x86_64-unknown-linux-gnu"]

[dependencies]
<<<<<<< HEAD
sp-core = { version = "3.0.0", git = "https://github.com/paritytech/substrate.git", branch = "polkadot-v0.9.8", default-features = false }
sp-std = { version = "3.0.0", git = "https://github.com/paritytech/substrate.git", branch = "polkadot-v0.9.8", default-features = false }
serde = { version = "1.0.101", optional = true, features = ["derive"] }
codec = { package = "parity-scale-codec", version = "2.0.0", default-features = false }
evm = { version = "0.27.0", default-features = false, features = ["with-codec"], git = "https://github.com/uniquenetwork/evm.git", branch = "precompile-output-parachain" }
impl-trait-for-tuples = "0.2.1"
=======
sp-core = { version = "4.0.0-dev", git = "https://github.com/paritytech/substrate", default-features = false }
sp-std = { version = "4.0.0-dev", git = "https://github.com/paritytech/substrate", default-features = false }
serde = { version = "1.0.101", optional = true, features = ["derive"] }
codec = { package = "parity-scale-codec", version = "2.0.0", default-features = false }
evm = { version = "0.30.0", default-features = false, features = ["with-codec"] }
impl-trait-for-tuples = "0.1"
>>>>>>> 0b962f21

[features]
default = ["std"]
std = [
	"sp-core/std",
	"sp-std/std",
	"serde",
	"codec/std",
	"evm/std",
	"evm/with-serde",
]<|MERGE_RESOLUTION|>--- conflicted
+++ resolved
@@ -13,21 +13,12 @@
 targets = ["x86_64-unknown-linux-gnu"]
 
 [dependencies]
-<<<<<<< HEAD
 sp-core = { version = "3.0.0", git = "https://github.com/paritytech/substrate.git", branch = "polkadot-v0.9.8", default-features = false }
 sp-std = { version = "3.0.0", git = "https://github.com/paritytech/substrate.git", branch = "polkadot-v0.9.8", default-features = false }
 serde = { version = "1.0.101", optional = true, features = ["derive"] }
 codec = { package = "parity-scale-codec", version = "2.0.0", default-features = false }
-evm = { version = "0.27.0", default-features = false, features = ["with-codec"], git = "https://github.com/uniquenetwork/evm.git", branch = "precompile-output-parachain" }
-impl-trait-for-tuples = "0.2.1"
-=======
-sp-core = { version = "4.0.0-dev", git = "https://github.com/paritytech/substrate", default-features = false }
-sp-std = { version = "4.0.0-dev", git = "https://github.com/paritytech/substrate", default-features = false }
-serde = { version = "1.0.101", optional = true, features = ["derive"] }
-codec = { package = "parity-scale-codec", version = "2.0.0", default-features = false }
-evm = { version = "0.30.0", default-features = false, features = ["with-codec"] }
+evm = { version = "0.30.0", default-features = false, features = ["with-codec"], git = "https://github.com/uniquenetwork/evm.git", branch = "precompile-output-parachain" }
 impl-trait-for-tuples = "0.1"
->>>>>>> 0b962f21
 
 [features]
 default = ["std"]
