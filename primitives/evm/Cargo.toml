[package]
name = "fp-evm"
version = "3.0.0-dev"
authors = ["Parity Technologies <admin@parity.io>"]
edition = "2021"
license = "Apache-2.0"
description = "Primitive EVM abstractions for Substrate."
repository = "https://github.com/paritytech/frontier/"

[package.metadata.docs.rs]
targets = ["x86_64-unknown-linux-gnu"]

[dependencies]
<<<<<<< HEAD
evm = { git = "https://github.com/uniquenetwork/evm", branch = "unique-polkadot-v0.9.30", default-features = false, features = [
	"with-codec",
] }
serde = { version = "1.0.137", features = ["derive"], optional = true }

codec = { package = "parity-scale-codec", version = "3.0.0", default-features = false }
sp-core = { version = "6.0.0", git = "https://github.com/paritytech/substrate", branch = "polkadot-v0.9.30", default-features = false }
sp-std = { version = "4.0.0", git = "https://github.com/paritytech/substrate", branch = "polkadot-v0.9.30", default-features = false }
frame-support = { version = "4.0.0-dev", git = "https://github.com/paritytech/substrate", branch = "polkadot-v0.9.30", default-features = false }

impl-trait-for-tuples = "0.2.2"
=======
evm = { version = "0.36.0", default-features = false, features = ["with-codec"] }
serde = { version = "1.0.144", features = ["derive"], optional = true }

# Parity
codec = { package = "parity-scale-codec", version = "3.2.1", default-features = false }

# Substrate
sp-core = { version = "6.0.0", git = "https://github.com/paritytech/substrate", branch = "polkadot-v0.9.30", default-features = false }
sp-std = { version = "4.0.0", git = "https://github.com/paritytech/substrate", branch = "polkadot-v0.9.30", default-features = false }
# Substrate FRAME
frame-support = { version = "4.0.0-dev", git = "https://github.com/paritytech/substrate", branch = "polkadot-v0.9.30", default-features = false }
>>>>>>> ce45aff1

[features]
default = ["std"]
std = [
	"evm/std",
	"evm/with-serde",
	"serde",
	# Parity
	"codec/std",
	# Substrate
	"sp-core/std",
	"sp-std/std",
	# Substrate FRAME
	"frame-support/std",
]<|MERGE_RESOLUTION|>--- conflicted
+++ resolved
@@ -11,20 +11,10 @@
 targets = ["x86_64-unknown-linux-gnu"]
 
 [dependencies]
-<<<<<<< HEAD
 evm = { git = "https://github.com/uniquenetwork/evm", branch = "unique-polkadot-v0.9.30", default-features = false, features = [
 	"with-codec",
 ] }
-serde = { version = "1.0.137", features = ["derive"], optional = true }
-
-codec = { package = "parity-scale-codec", version = "3.0.0", default-features = false }
-sp-core = { version = "6.0.0", git = "https://github.com/paritytech/substrate", branch = "polkadot-v0.9.30", default-features = false }
-sp-std = { version = "4.0.0", git = "https://github.com/paritytech/substrate", branch = "polkadot-v0.9.30", default-features = false }
-frame-support = { version = "4.0.0-dev", git = "https://github.com/paritytech/substrate", branch = "polkadot-v0.9.30", default-features = false }
-
 impl-trait-for-tuples = "0.2.2"
-=======
-evm = { version = "0.36.0", default-features = false, features = ["with-codec"] }
 serde = { version = "1.0.144", features = ["derive"], optional = true }
 
 # Parity
@@ -35,7 +25,6 @@
 sp-std = { version = "4.0.0", git = "https://github.com/paritytech/substrate", branch = "polkadot-v0.9.30", default-features = false }
 # Substrate FRAME
 frame-support = { version = "4.0.0-dev", git = "https://github.com/paritytech/substrate", branch = "polkadot-v0.9.30", default-features = false }
->>>>>>> ce45aff1
 
 [features]
 default = ["std"]
