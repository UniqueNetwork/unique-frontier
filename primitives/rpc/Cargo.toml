--- conflicted
+++ resolved
@@ -7,26 +7,15 @@
 license = "Apache-2.0"
 
 [dependencies]
-<<<<<<< HEAD
-sp-core = { version = "3.0.0-dev", default-features = false, git = "https://github.com/paritytech/substrate.git", branch = "master" }
-sp-api = { version = "3.0.0-dev", default-features = false, git = "https://github.com/paritytech/substrate.git", branch = "master" }
-=======
 sp-core = { version = "3.0.0-dev", default-features = false, git = "https://github.com/paritytech/substrate.git", branch = "frontier" }
 sp-api = { version = "3.0.0-dev", default-features = false, git = "https://github.com/paritytech/substrate.git", branch = "frontier" }
->>>>>>> 8d54307c
 fp-evm = { version = "0.8.0", default-features = false, path = "../../primitives/evm" }
 ethereum = { version = "0.7.1", default-features = false, features = ["with-codec"] }
 ethereum-types = { version = "0.11", default-features = false }
 codec = { package = "parity-scale-codec", version = "2.0.0", default-features = false }
-<<<<<<< HEAD
-sp-runtime = { version = "3.0.0-dev", default-features = false, git = "https://github.com/paritytech/substrate.git", branch = "master" }
-sp-std = { version = "3.0.0-dev", default-features = false, git = "https://github.com/paritytech/substrate.git", branch = "master" }
-sp-io = { version = "3.0.0-dev", default-features = false, git = "https://github.com/paritytech/substrate.git", branch = "master" }
-=======
 sp-runtime = { version = "3.0.0-dev", default-features = false, git = "https://github.com/paritytech/substrate.git", branch = "frontier" }
 sp-std = { version = "3.0.0-dev", default-features = false, git = "https://github.com/paritytech/substrate.git", branch = "frontier" }
 sp-io = { version = "3.0.0-dev", default-features = false, git = "https://github.com/paritytech/substrate.git", branch = "frontier" }
->>>>>>> 8d54307c
 
 [features]
 default = ["std"]
