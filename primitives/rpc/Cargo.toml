[package]
name = "fp-rpc"
version = "3.0.0-dev"
authors = ["Parity Technologies <admin@parity.io"]
edition = "2021"
description = "Runtime primitives for Ethereum RPC (web3) compatibility layer for Substrate."
license = "Apache-2.0"

[dependencies]
<<<<<<< HEAD
sp-core = { default-features = false, git = "https://github.com/paritytech/substrate.git", branch = "polkadot-v0.9.18" }
sp-api = { default-features = false, git = "https://github.com/paritytech/substrate.git", branch = "polkadot-v0.9.18" }
fp-evm = { version = "3.0.0-dev", default-features = false, path = "../../primitives/evm" }
ethereum = { version = "0.12.0", features = [
	"with-codec",
], default-features = false }
ethereum-types = { version = "0.13.1", default-features = false }
codec = { package = "parity-scale-codec", version = "3.1.2", default-features = false }
scale-info = { version = "2.0.1", default-features = false }
sp-runtime = { default-features = false, git = "https://github.com/paritytech/substrate.git", branch = "polkadot-v0.9.18" }
sp-std = { default-features = false, git = "https://github.com/paritytech/substrate.git", branch = "polkadot-v0.9.18" }
sp-io = { default-features = false, git = "https://github.com/paritytech/substrate.git", branch = "polkadot-v0.9.18" }
=======
ethereum = { version = "0.12.0", default-features = false, features = ["with-codec"] }
ethereum-types = { version = "0.13.1", default-features = false }

codec = { package = "parity-scale-codec", version = "3.0.0", default-features = false }
scale-info = { version = "2.0.0", default-features = false, features = ["derive"] }
sp-api = { version = "4.0.0-dev", git = "https://github.com/paritytech/substrate", branch = "master", default-features = false }
sp-core = { version = "6.0.0", git = "https://github.com/paritytech/substrate", branch = "master", default-features = false }
sp-io = { version = "6.0.0", git = "https://github.com/paritytech/substrate", branch = "master", default-features = false }
sp-runtime = { version = "6.0.0", git = "https://github.com/paritytech/substrate", branch = "master", default-features = false }
sp-std = { version = "4.0.0", git = "https://github.com/paritytech/substrate", branch = "master", default-features = false }

fp-evm = { version = "3.0.0-dev", path = "../../primitives/evm", default-features = false }
>>>>>>> 61c83001

[features]
default = ["std"]
std = [
	"ethereum/std",
	"ethereum-types/std",

	"codec/std",
	"scale-info/std",
	"sp-api/std",
	"sp-core/std",
	"sp-io/std",
	"sp-runtime/std",
	"sp-std/std",

	"fp-evm/std",
]<|MERGE_RESOLUTION|>--- conflicted
+++ resolved
@@ -7,20 +7,6 @@
 license = "Apache-2.0"
 
 [dependencies]
-<<<<<<< HEAD
-sp-core = { default-features = false, git = "https://github.com/paritytech/substrate.git", branch = "polkadot-v0.9.18" }
-sp-api = { default-features = false, git = "https://github.com/paritytech/substrate.git", branch = "polkadot-v0.9.18" }
-fp-evm = { version = "3.0.0-dev", default-features = false, path = "../../primitives/evm" }
-ethereum = { version = "0.12.0", features = [
-	"with-codec",
-], default-features = false }
-ethereum-types = { version = "0.13.1", default-features = false }
-codec = { package = "parity-scale-codec", version = "3.1.2", default-features = false }
-scale-info = { version = "2.0.1", default-features = false }
-sp-runtime = { default-features = false, git = "https://github.com/paritytech/substrate.git", branch = "polkadot-v0.9.18" }
-sp-std = { default-features = false, git = "https://github.com/paritytech/substrate.git", branch = "polkadot-v0.9.18" }
-sp-io = { default-features = false, git = "https://github.com/paritytech/substrate.git", branch = "polkadot-v0.9.18" }
-=======
 ethereum = { version = "0.12.0", default-features = false, features = ["with-codec"] }
 ethereum-types = { version = "0.13.1", default-features = false }
 
@@ -33,7 +19,6 @@
 sp-std = { version = "4.0.0", git = "https://github.com/paritytech/substrate", branch = "master", default-features = false }
 
 fp-evm = { version = "3.0.0-dev", path = "../../primitives/evm", default-features = false }
->>>>>>> 61c83001
 
 [features]
 default = ["std"]
