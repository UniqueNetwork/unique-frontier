--- conflicted
+++ resolved
@@ -12,17 +12,6 @@
 
 [dependencies]
 ethereum = { version = "0.14.0", default-features = false, features = ["with-codec"] }
-<<<<<<< HEAD
-serde = { version = "1.0.144", features = ["derive"], optional = true }
-
-# Parity
-codec = { package = "parity-scale-codec", version = "3.2.1", default-features = false }
-parity-util-mem = { version = "0.12", optional = true }
-scale-info = { version = "2.3.0", default-features = false, features = ["derive"] }
-
-# Substrate
-sp-runtime = { version = "6.0.0", git = "https://github.com/paritytech/substrate", branch = "polkadot-v0.9.33-asset-destroy", default-features = false }
-=======
 serde = { version = "1.0", features = ["derive"], optional = true }
 
 # Parity
@@ -30,10 +19,9 @@
 scale-info = { version = "2.3.0", default-features = false, features = ["derive"] }
 
 # Substrate
-sp-runtime = { version = "7.0.0", git = "https://github.com/paritytech/substrate", branch = "master", default-features = false }
->>>>>>> aca04f22
+sp-runtime = { version = "7.0.0", git = "https://github.com/paritytech/substrate", branch = "polkadot-v0.9.35", default-features = false }
 # Substrate FRAME
-frame-support = { version = "4.0.0-dev", git = "https://github.com/paritytech/substrate", branch = "polkadot-v0.9.33-asset-destroy", default-features = false }
+frame-support = { version = "4.0.0-dev", git = "https://github.com/paritytech/substrate", branch = "polkadot-v0.9.35", default-features = false }
 
 [features]
 default = ["std"]
