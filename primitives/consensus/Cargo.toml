--- conflicted
+++ resolved
@@ -9,15 +9,9 @@
 repository = "https://github.com/paritytech/frontier/"
 
 [dependencies]
-<<<<<<< HEAD
 sp-std = { version = "3.0.0", default-features = false, git = "https://github.com/paritytech/substrate.git", branch = "polkadot-v0.9.8" }
 sp-runtime = { version = "3.0.0", default-features = false, git = "https://github.com/paritytech/substrate.git", branch = "polkadot-v0.9.8" }
 sp-core = { version = "3.0.0", default-features = false, git = "https://github.com/paritytech/substrate.git", branch = "polkadot-v0.9.8" }
-=======
-sp-std = { version = "4.0.0-dev", default-features = false, git = "https://github.com/paritytech/substrate" }
-sp-runtime = { version = "4.0.0-dev", default-features = false, git = "https://github.com/paritytech/substrate" }
-sp-core = { version = "4.0.0-dev", default-features = false, git = "https://github.com/paritytech/substrate" }
->>>>>>> 0b962f21
 codec = { package = "parity-scale-codec", version = "2.0.0", default-features = false, features = ["derive"] }
 ethereum = { version = "0.9.0", default-features = false, features = ["with-codec"] }
 rlp = { version = "0.5", default-features = false }
