[package]
name = "fp-consensus"
version = "2.0.0-dev"
authors = ["Parity Technologies <admin@parity.io>"]
edition = "2021"
license = "Apache-2.0"
description = "Primitives for Frontier consensus"
repository = "https://github.com/paritytech/frontier/"

[dependencies]
ethereum = { version = "0.12.0", default-features = false, features = [
	"with-codec",
] }

<<<<<<< HEAD
codec = { package = "parity-scale-codec", version = "3.0.0", default-features = false, features = [
	"derive",
] }
sp-core = { git = "https://github.com/paritytech/substrate", branch = "polkadot-v0.9.29", default-features = false, version = "6.0.0" }
sp-runtime = { git = "https://github.com/paritytech/substrate", branch = "polkadot-v0.9.29", default-features = false, version = "6.0.0" }
sp-std = { git = "https://github.com/paritytech/substrate", branch = "polkadot-v0.9.29", default-features = false, version = "4.0.0" }
=======
# Parity
codec = { package = "parity-scale-codec", version = "3.0.0", default-features = false, features = ["derive"] }

# Substrate
sp-core = { version = "6.0.0", git = "https://github.com/paritytech/substrate", branch = "master", default-features = false }
sp-runtime = { version = "6.0.0", git = "https://github.com/paritytech/substrate", branch = "master", default-features = false }
sp-std = { version = "4.0.0", git = "https://github.com/paritytech/substrate", branch = "master", default-features = false }
>>>>>>> d2516b35

[features]
default = ["std"]
std = [
	"ethereum/std",
	# Parity
	"codec/std",
	# Substrate
	"sp-core/std",
	"sp-runtime/std",
	"sp-std/std",
]<|MERGE_RESOLUTION|>--- conflicted
+++ resolved
@@ -12,22 +12,13 @@
 	"with-codec",
 ] }
 
-<<<<<<< HEAD
-codec = { package = "parity-scale-codec", version = "3.0.0", default-features = false, features = [
-	"derive",
-] }
-sp-core = { git = "https://github.com/paritytech/substrate", branch = "polkadot-v0.9.29", default-features = false, version = "6.0.0" }
-sp-runtime = { git = "https://github.com/paritytech/substrate", branch = "polkadot-v0.9.29", default-features = false, version = "6.0.0" }
-sp-std = { git = "https://github.com/paritytech/substrate", branch = "polkadot-v0.9.29", default-features = false, version = "4.0.0" }
-=======
 # Parity
 codec = { package = "parity-scale-codec", version = "3.0.0", default-features = false, features = ["derive"] }
 
 # Substrate
-sp-core = { version = "6.0.0", git = "https://github.com/paritytech/substrate", branch = "master", default-features = false }
-sp-runtime = { version = "6.0.0", git = "https://github.com/paritytech/substrate", branch = "master", default-features = false }
-sp-std = { version = "4.0.0", git = "https://github.com/paritytech/substrate", branch = "master", default-features = false }
->>>>>>> d2516b35
+sp-core = { version = "6.0.0", git = "https://github.com/paritytech/substrate", branch = "polkadot-v0.9.29", default-features = false }
+sp-runtime = { version = "6.0.0", git = "https://github.com/paritytech/substrate", branch = "polkadot-v0.9.29", default-features = false }
+sp-std = { version = "4.0.0", git = "https://github.com/paritytech/substrate", branch = "polkadot-v0.9.29", default-features = false }
 
 [features]
 default = ["std"]
