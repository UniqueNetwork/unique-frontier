--- conflicted
+++ resolved
@@ -74,12 +74,8 @@
 export async function startFrontierNode(provider?: string): Promise<{
 	web3: Web3;
 	binary: ChildProcess;
-<<<<<<< HEAD
-	ethersjs: ethers.providers.JsonRpcProvider;
+	ethersjs: ethers.JsonRpcProvider;
 	polkadotApi: ApiPromise;
-=======
-	ethersjs: ethers.JsonRpcProvider;
->>>>>>> 451d4fdb
 }> {
 	var web3;
 	if (!provider || provider == "http") {
@@ -153,7 +149,6 @@
 		web3 = new Web3(`ws://127.0.0.1:${WS_PORT}`);
 	}
 
-<<<<<<< HEAD
 	const polkadotApi = new ApiPromise({
 		provider: new WsProvider(`ws://127.0.0.1:${WS_PORT}`),
 		rpc: {},
@@ -165,10 +160,7 @@
 		},
 	});
 
-	let ethersjs = new ethers.providers.StaticJsonRpcProvider(`http://127.0.0.1:${RPC_PORT}`, {
-=======
 	let ethersjs = new ethers.JsonRpcProvider(`http://127.0.0.1:${RPC_PORT}`, {
->>>>>>> 451d4fdb
 		chainId: CHAIN_ID,
 		name: "frontier-dev",
 	});
@@ -184,14 +176,9 @@
 	describe(title, () => {
 		let context: {
 			web3: Web3;
-<<<<<<< HEAD
-			ethersjs: ethers.providers.JsonRpcProvider;
+			ethersjs: ethers.JsonRpcProvider;
 			polkadotApi: ApiPromise;
 		} = { web3: null, ethersjs: null, polkadotApi: null };
-=======
-			ethersjs: ethers.JsonRpcProvider;
-		} = { web3: null, ethersjs: null };
->>>>>>> 451d4fdb
 		let binary: ChildProcess;
 		// Making sure the Frontier node has started
 		before("Starting Frontier Test Node", async function () {
