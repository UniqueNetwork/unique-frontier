// SPDX-License-Identifier: GPL-3.0-or-later WITH Classpath-exception-2.0
// This file is part of Frontier.
//
// Copyright (c) 2015-2022 Parity Technologies (UK) Ltd.
//
// This program is free software: you can redistribute it and/or modify
// it under the terms of the GNU General Public License as published by
// the Free Software Foundation, either version 3 of the License, or
// (at your option) any later version.
//
// This program is distributed in the hope that it will be useful,
// but WITHOUT ANY WARRANTY; without even the implied warranty of
// MERCHANTABILITY or FITNESS FOR A PARTICULAR PURPOSE. See the
// GNU General Public License for more details.
//
// You should have received a copy of the GNU General Public License
// along with this program. If not, see <https://www.gnu.org/licenses/>.

use crate::types::Bytes;
use ethereum::{AccessListItem, TransactionV2, EnvelopedEncodable};
use ethereum_types::{H160, H256, H512, U256, U64};
use serde::{ser::SerializeStruct, Serialize, Serializer};

/// Transaction
#[derive(Clone, Debug, Default, Eq, PartialEq, Serialize)]
#[serde(rename_all = "camelCase")]
pub struct Transaction {
	/// Hash
	pub hash: H256,
	/// Nonce
	pub nonce: U256,
	/// Block hash
	pub block_hash: Option<H256>,
	/// Block number
	pub block_number: Option<U256>,
	/// Transaction Index
	pub transaction_index: Option<U256>,
	/// Sender
	pub from: H160,
	/// Recipient
	pub to: Option<H160>,
	/// Transfered value
	pub value: U256,
	/// Gas Price
	#[serde(skip_serializing_if = "Option::is_none")]
	pub gas_price: Option<U256>,
	/// Max BaseFeePerGas the user is willing to pay.
	#[serde(skip_serializing_if = "Option::is_none")]
	pub max_fee_per_gas: Option<U256>,
	/// The miner's tip.
	#[serde(skip_serializing_if = "Option::is_none")]
	pub max_priority_fee_per_gas: Option<U256>,
	/// Gas
	pub gas: U256,
	/// Data
	pub input: Bytes,
	/// Creates contract
	pub creates: Option<H160>,
	/// Raw transaction data
	pub raw: Bytes,
	/// Public key of the signer.
	pub public_key: Option<H512>,
	/// The network id of the transaction, if any.
	pub chain_id: Option<U64>,
	/// The standardised V field of the signature (0 or 1).
	pub standard_v: U256,
	/// The standardised V field of the signature.
	pub v: U256,
	/// The R field of the signature.
	pub r: U256,
	/// The S field of the signature.
	pub s: U256,
	/// Pre-pay to warm storage access.
	#[cfg_attr(feature = "std", serde(skip_serializing_if = "Option::is_none"))]
	pub access_list: Option<Vec<AccessListItem>>,
	/// EIP-2718 type
	#[serde(rename = "type", skip_serializing_if = "Option::is_none")]
	pub transaction_type: Option<U256>,
}

impl From<TransactionV2> for Transaction {
	fn from(transaction: TransactionV2) -> Self {
<<<<<<< HEAD
		let serialized = EnvelopedEncodable::encode(&transaction);
=======
		let serialized = ethereum::EnvelopedEncodable::encode(&transaction);
>>>>>>> aca04f22
		let hash = transaction.hash();
		let raw = Bytes(serialized.to_vec());
		match transaction {
			TransactionV2::Legacy(t) => Transaction {
				hash,
				nonce: t.nonce,
				block_hash: None,
				block_number: None,
				transaction_index: None,
				from: H160::default(),
				to: None,
				value: t.value,
				gas_price: Some(t.gas_price),
				max_fee_per_gas: None,
				max_priority_fee_per_gas: None,
				gas: t.gas_limit,
				input: Bytes(t.clone().input),
				creates: None,
				raw,
				public_key: None,
				chain_id: t.signature.chain_id().map(U64::from),
				standard_v: U256::from(t.signature.standard_v()),
				v: U256::from(t.signature.v()),
				r: U256::from(t.signature.r().as_bytes()),
				s: U256::from(t.signature.s().as_bytes()),
				access_list: None,
				transaction_type: Some(U256::from(0)),
			},
			TransactionV2::EIP2930(t) => Transaction {
				hash,
				nonce: t.nonce,
				block_hash: None,
				block_number: None,
				transaction_index: None,
				from: H160::default(),
				to: None,
				value: t.value,
				gas_price: Some(t.gas_price),
				max_fee_per_gas: None,
				max_priority_fee_per_gas: None,
				gas: t.gas_limit,
				input: Bytes(t.clone().input),
				creates: None,
				raw,
				public_key: None,
				chain_id: Some(U64::from(t.chain_id)),
				standard_v: U256::from(t.odd_y_parity as u8),
				v: U256::from(t.odd_y_parity as u8),
				r: U256::from(t.r.as_bytes()),
				s: U256::from(t.s.as_bytes()),
				access_list: Some(t.access_list),
				transaction_type: Some(U256::from(1)),
			},
			TransactionV2::EIP1559(t) => Transaction {
				hash,
				nonce: t.nonce,
				block_hash: None,
				block_number: None,
				transaction_index: None,
				from: H160::default(),
				to: None,
				value: t.value,
				gas_price: None,
				max_fee_per_gas: Some(t.max_fee_per_gas),
				max_priority_fee_per_gas: Some(t.max_priority_fee_per_gas),
				gas: t.gas_limit,
				input: Bytes(t.clone().input),
				creates: None,
				raw,
				public_key: None,
				chain_id: Some(U64::from(t.chain_id)),
				standard_v: U256::from(t.odd_y_parity as u8),
				v: U256::from(t.odd_y_parity as u8),
				r: U256::from(t.r.as_bytes()),
				s: U256::from(t.s.as_bytes()),
				access_list: Some(t.access_list),
				transaction_type: Some(U256::from(2)),
			},
		}
	}
}

/// Local Transaction Status
#[derive(Debug)]
pub enum LocalTransactionStatus {
	/// Transaction is pending
	Pending,
	/// Transaction is in future part of the queue
	Future,
	/// Transaction was mined.
	Mined(Transaction),
	/// Transaction was removed from the queue, but not mined.
	Culled(Transaction),
	/// Transaction was dropped because of limit.
	Dropped(Transaction),
	/// Transaction was replaced by transaction with higher gas price.
	Replaced(Transaction, U256, H256),
	/// Transaction never got into the queue.
	Rejected(Transaction, String),
	/// Transaction is invalid.
	Invalid(Transaction),
	/// Transaction was canceled.
	Canceled(Transaction),
}

impl Serialize for LocalTransactionStatus {
	fn serialize<S>(&self, serializer: S) -> Result<S::Ok, S::Error>
	where
		S: Serializer,
	{
		use self::LocalTransactionStatus::*;

		let elems = match *self {
			Pending | Future => 1,
			Mined(..) | Culled(..) | Dropped(..) | Invalid(..) | Canceled(..) => 2,
			Rejected(..) => 3,
			Replaced(..) => 4,
		};

		let status = "status";
		let transaction = "transaction";

		let mut struc = serializer.serialize_struct("LocalTransactionStatus", elems)?;
		match *self {
			Pending => struc.serialize_field(status, "pending")?,
			Future => struc.serialize_field(status, "future")?,
			Mined(ref tx) => {
				struc.serialize_field(status, "mined")?;
				struc.serialize_field(transaction, tx)?;
			}
			Culled(ref tx) => {
				struc.serialize_field(status, "culled")?;
				struc.serialize_field(transaction, tx)?;
			}
			Dropped(ref tx) => {
				struc.serialize_field(status, "dropped")?;
				struc.serialize_field(transaction, tx)?;
			}
			Canceled(ref tx) => {
				struc.serialize_field(status, "canceled")?;
				struc.serialize_field(transaction, tx)?;
			}
			Invalid(ref tx) => {
				struc.serialize_field(status, "invalid")?;
				struc.serialize_field(transaction, tx)?;
			}
			Rejected(ref tx, ref reason) => {
				struc.serialize_field(status, "rejected")?;
				struc.serialize_field(transaction, tx)?;
				struc.serialize_field("error", reason)?;
			}
			Replaced(ref tx, ref gas_price, ref hash) => {
				struc.serialize_field(status, "replaced")?;
				struc.serialize_field(transaction, tx)?;
				struc.serialize_field("hash", hash)?;
				struc.serialize_field("gasPrice", gas_price)?;
			}
		}

		struc.end()
	}
}

/// Geth-compatible output for eth_signTransaction method
#[derive(Clone, Debug, Default, Eq, PartialEq, Serialize)]
pub struct RichRawTransaction {
	/// Raw transaction RLP
	pub raw: Bytes,
	/// Transaction details
	#[serde(rename = "tx")]
	pub transaction: Transaction,
}<|MERGE_RESOLUTION|>--- conflicted
+++ resolved
@@ -17,7 +17,7 @@
 // along with this program. If not, see <https://www.gnu.org/licenses/>.
 
 use crate::types::Bytes;
-use ethereum::{AccessListItem, TransactionV2, EnvelopedEncodable};
+use ethereum::{AccessListItem, TransactionV2};
 use ethereum_types::{H160, H256, H512, U256, U64};
 use serde::{ser::SerializeStruct, Serialize, Serializer};
 
@@ -80,11 +80,7 @@
 
 impl From<TransactionV2> for Transaction {
 	fn from(transaction: TransactionV2) -> Self {
-<<<<<<< HEAD
-		let serialized = EnvelopedEncodable::encode(&transaction);
-=======
 		let serialized = ethereum::EnvelopedEncodable::encode(&transaction);
->>>>>>> aca04f22
 		let hash = transaction.hash();
 		let raw = Bytes(serialized.to_vec());
 		match transaction {
