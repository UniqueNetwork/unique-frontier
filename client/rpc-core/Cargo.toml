--- conflicted
+++ resolved
@@ -7,16 +7,6 @@
 license = "GPL-3.0-or-later WITH Classpath-exception-2.0"
 
 [dependencies]
-<<<<<<< HEAD
-jsonrpc-core = "18.0.0"
-jsonrpc-core-client = "18.0.0"
-jsonrpc-derive = "18.0.0"
-jsonrpc-pubsub = "18.0.0"
-rustc-hex = "2.1.0"
-ethereum = { version = "0.12.0", features = ["with-codec", "with-serde"] }
-sha3 = "0.8"
-ethereum-types = "0.13.1"
-=======
 ethereum = { version = "0.12.0", features = ["with-codec", "with-serde"] }
 ethereum-types = "0.13.1"
 jsonrpc-core = "18.0"
@@ -25,6 +15,5 @@
 jsonrpc-pubsub = "18.0"
 rlp = "0.5"
 rustc-hex = "2.1.0"
->>>>>>> 61c83001
 serde = { version = "1.0", features = ["derive"] }
 serde_json = "1.0"