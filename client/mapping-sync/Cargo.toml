[package]
name = "fc-mapping-sync"
version = "2.0.0-dev"
authors = ["Parity Technologies <admin@parity.io>"]
edition = "2018"
description = "Mapping sync logic for Frontier."
license = "GPL-3.0-or-later WITH Classpath-exception-2.0"

[dependencies]
<<<<<<< HEAD
sp-runtime = { version = "3.0.0", git = "https://github.com/paritytech/substrate.git", branch = "polkadot-v0.9.8" }
sp-blockchain = { version = "3.0.0", git = "https://github.com/paritytech/substrate.git", branch = "polkadot-v0.9.8" }
sc-client-api = { version = "3.0.0", git = "https://github.com/paritytech/substrate.git", branch = "polkadot-v0.9.8" }
sp-api = { version = "3.0.0", git = "https://github.com/paritytech/substrate.git", branch = "polkadot-v0.9.8" }
fp-consensus = { version = "1.0.0", path = "../../primitives/consensus" }
=======
sp-runtime = { version = "4.0.0-dev", git = "https://github.com/paritytech/substrate" }
sp-blockchain = { version = "4.0.0-dev", git = "https://github.com/paritytech/substrate" }
sc-client-api = { version = "4.0.0-dev", git = "https://github.com/paritytech/substrate" }
sp-api = { version = "4.0.0-dev", git = "https://github.com/paritytech/substrate" }
fp-consensus = { version = "2.0.0-dev", path = "../../primitives/consensus" }
>>>>>>> 0b962f21
fc-consensus = { version = "2.0.0-dev", path = "../consensus" }
fc-db = { version = "2.0.0-dev", path = "../db" }
fp-rpc = { version = "3.0.0-dev", path = "../../primitives/rpc" }
futures = { version = "0.3.1", features = ["compat"] }
futures-timer = "3.0.1"
log = "0.4.8"<|MERGE_RESOLUTION|>--- conflicted
+++ resolved
@@ -7,19 +7,11 @@
 license = "GPL-3.0-or-later WITH Classpath-exception-2.0"
 
 [dependencies]
-<<<<<<< HEAD
 sp-runtime = { version = "3.0.0", git = "https://github.com/paritytech/substrate.git", branch = "polkadot-v0.9.8" }
 sp-blockchain = { version = "3.0.0", git = "https://github.com/paritytech/substrate.git", branch = "polkadot-v0.9.8" }
 sc-client-api = { version = "3.0.0", git = "https://github.com/paritytech/substrate.git", branch = "polkadot-v0.9.8" }
 sp-api = { version = "3.0.0", git = "https://github.com/paritytech/substrate.git", branch = "polkadot-v0.9.8" }
-fp-consensus = { version = "1.0.0", path = "../../primitives/consensus" }
-=======
-sp-runtime = { version = "4.0.0-dev", git = "https://github.com/paritytech/substrate" }
-sp-blockchain = { version = "4.0.0-dev", git = "https://github.com/paritytech/substrate" }
-sc-client-api = { version = "4.0.0-dev", git = "https://github.com/paritytech/substrate" }
-sp-api = { version = "4.0.0-dev", git = "https://github.com/paritytech/substrate" }
 fp-consensus = { version = "2.0.0-dev", path = "../../primitives/consensus" }
->>>>>>> 0b962f21
 fc-consensus = { version = "2.0.0-dev", path = "../consensus" }
 fc-db = { version = "2.0.0-dev", path = "../db" }
 fp-rpc = { version = "3.0.0-dev", path = "../../primitives/rpc" }
