--- conflicted
+++ resolved
@@ -7,17 +7,6 @@
 license = "GPL-3.0-or-later WITH Classpath-exception-2.0"
 
 [dependencies]
-<<<<<<< HEAD
-sp-runtime = { git = "https://github.com/paritytech/substrate.git", branch = "polkadot-v0.9.18" }
-sp-blockchain = { git = "https://github.com/paritytech/substrate.git", branch = "polkadot-v0.9.18" }
-sc-client-api = { git = "https://github.com/paritytech/substrate.git", branch = "polkadot-v0.9.18" }
-sp-api = { git = "https://github.com/paritytech/substrate.git", branch = "polkadot-v0.9.18" }
-fp-consensus = { version = "2.0.0-dev", path = "../../primitives/consensus" }
-fc-consensus = { version = "2.0.0-dev", path = "../consensus" }
-fc-db = { version = "2.0.0-dev", path = "../db" }
-fp-rpc = { version = "3.0.0-dev", path = "../../primitives/rpc" }
-=======
->>>>>>> 61c83001
 futures = { version = "0.3.1", features = ["compat"] }
 futures-timer = "3.0.1"
 log = "0.4.8"
