--- conflicted
+++ resolved
@@ -15,18 +15,11 @@
 futures-timer = "3.0.1"
 log = "0.4.17"
 
-<<<<<<< HEAD
-sc-client-api = { git = "https://github.com/paritytech/substrate", branch = "polkadot-v0.9.30", version = "4.0.0-dev" }
-sp-api = { git = "https://github.com/paritytech/substrate", branch = "polkadot-v0.9.30", version = "4.0.0-dev" }
-sp-blockchain = { git = "https://github.com/paritytech/substrate", branch = "polkadot-v0.9.30", version = "4.0.0-dev" }
-sp-runtime = { git = "https://github.com/paritytech/substrate", branch = "polkadot-v0.9.30", version = "6.0.0" }
-=======
 # Substrate
 sc-client-api = { version = "4.0.0-dev", git = "https://github.com/paritytech/substrate", branch = "polkadot-v0.9.30" }
 sp-api = { version = "4.0.0-dev", git = "https://github.com/paritytech/substrate", branch = "polkadot-v0.9.30" }
 sp-blockchain = { version = "4.0.0-dev", git = "https://github.com/paritytech/substrate", branch = "polkadot-v0.9.30" }
 sp-runtime = { version = "6.0.0", git = "https://github.com/paritytech/substrate", branch = "polkadot-v0.9.30" }
->>>>>>> ce45aff1
 
 # Frontier
 fc-db = { version = "2.0.0-dev", path = "../db" }
