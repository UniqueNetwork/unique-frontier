--- conflicted
+++ resolved
@@ -12,25 +12,23 @@
 
 [dependencies]
 ethereum = { version = "0.12.0", features = ["with-codec"] }
-<<<<<<< HEAD
-ethereum-types = "0.13.1"
 evm = { git = "https://github.com/uniquenetwork/evm", branch = "unique-polkadot-v0.9.29" }
-futures = { version = "0.3.1", features = ["compat"] }
-hex = "0.4"
-jsonrpsee = { version = "0.15.1", features = ["server", "macros"] }
-libsecp256k1 = "0.7"
-=======
-evm = { git = "https://github.com/rust-blockchain/evm", rev = "51b8c2ce3104265e1fd5bb0fe5cdfd2e0938239c" }
 futures = "0.3.24"
 hex = "0.4.3"
->>>>>>> d2516b35
 log = "0.4.17"
 lru = "0.8.0"
 prometheus = { version = "0.13.1", default-features = false }
 rand = "0.8"
 tokio = { version = "1.19", features = ["sync"] }
 
-<<<<<<< HEAD
+# Parity
+codec = { package = "parity-scale-codec", version = "3.0.0" }
+ethereum-types = "0.13.1"
+jsonrpsee = { version = "0.15.1", features = ["server", "macros"] }
+libsecp256k1 = "0.7"
+rlp = "0.5"
+
+# Substrate
 prometheus-endpoint = { package = "substrate-prometheus-endpoint", git = "https://github.com/paritytech/substrate", branch = "polkadot-v0.9.29" }
 sc-client-api = { version = "4.0.0-dev", git = "https://github.com/paritytech/substrate", branch = "polkadot-v0.9.29" }
 sp-consensus = { version = "0.10.0-dev", git = "https://github.com/paritytech/substrate", branch = "polkadot-v0.9.29" }
@@ -47,32 +45,6 @@
 sp-io = { version = "6.0.0", git = "https://github.com/paritytech/substrate", branch = "polkadot-v0.9.29" }
 sp-runtime = { version = "6.0.0", git = "https://github.com/paritytech/substrate", branch = "polkadot-v0.9.29" }
 sp-storage = { version = "6.0.0", git = "https://github.com/paritytech/substrate", branch = "polkadot-v0.9.29" }
-=======
-# Parity
-codec = { package = "parity-scale-codec", version = "3.0.0" }
-ethereum-types = "0.13.1"
-jsonrpsee = { version = "0.15.1", features = ["server", "macros"] }
-libsecp256k1 = "0.7"
-rlp = "0.5"
-
-# Substrate
-prometheus-endpoint = { package = "substrate-prometheus-endpoint", git = "https://github.com/paritytech/substrate", branch = "master" }
-sc-client-api = { version = "4.0.0-dev", git = "https://github.com/paritytech/substrate", branch = "master" }
-sc-network = { version = "0.10.0-dev", git = "https://github.com/paritytech/substrate", branch = "master" }
-sc-network-common = { version = "0.10.0-dev", git = "https://github.com/paritytech/substrate", branch = "master" }
-sc-rpc = { version = "4.0.0-dev", git = "https://github.com/paritytech/substrate", branch = "master" }
-sc-service = { version = "0.10.0-dev", git = "https://github.com/paritytech/substrate", branch = "master" }
-sc-transaction-pool = { version = "4.0.0-dev", git = "https://github.com/paritytech/substrate", branch = "master" }
-sc-transaction-pool-api = { version = "4.0.0-dev", git = "https://github.com/paritytech/substrate", branch = "master" }
-sp-api = { version = "4.0.0-dev", git = "https://github.com/paritytech/substrate", branch = "master" }
-sp-block-builder = { version = "4.0.0-dev", git = "https://github.com/paritytech/substrate", branch = "master" }
-sp-blockchain = { version = "4.0.0-dev", git = "https://github.com/paritytech/substrate", branch = "master" }
-sp-consensus = { version = "0.10.0-dev", git = "https://github.com/paritytech/substrate", branch = "master" }
-sp-core = { version = "6.0.0", git = "https://github.com/paritytech/substrate", branch = "master" }
-sp-io = { version = "6.0.0", git = "https://github.com/paritytech/substrate", branch = "master" }
-sp-runtime = { version = "6.0.0", git = "https://github.com/paritytech/substrate", branch = "master" }
-sp-storage = { version = "6.0.0", git = "https://github.com/paritytech/substrate", branch = "master" }
->>>>>>> d2516b35
 
 # Frontier
 fc-db = { version = "2.0.0-dev", path = "../db" }
@@ -83,27 +55,15 @@
 fp-storage = { version = "2.0.0-dev", path = "../../primitives/storage" }
 
 [dev-dependencies]
-<<<<<<< HEAD
+tempfile = "3.3.0"
+# Substrate
 beefy-primitives = { version = "4.0.0-dev", git = "https://github.com/paritytech/substrate", branch = "polkadot-v0.9.29" }
-frontier-template-runtime = { path = "../../template/runtime", default-features = false, features = [
-    "std",
-    "aura",
-] }
 sc-block-builder = { version = "0.10.0-dev", git = "https://github.com/paritytech/substrate", branch = "polkadot-v0.9.29" }
 sc-client-db = { version = "0.10.0-dev", git = "https://github.com/paritytech/substrate", branch = "polkadot-v0.9.29" }
+sp-consensus = { version = "0.10.0-dev", git = "https://github.com/paritytech/substrate", branch = "polkadot-v0.9.29" }
 substrate-test-runtime-client = { version = "2.0.0", git = "https://github.com/paritytech/substrate", branch = "polkadot-v0.9.29" }
-tempfile = "3.3.0"
-=======
-tempfile = "3.3.0"
-# Substrate
-beefy-primitives = { version = "4.0.0-dev", git = "https://github.com/paritytech/substrate", branch = "master" }
-sc-block-builder = { version = "0.10.0-dev", git = "https://github.com/paritytech/substrate", branch = "master" }
-sc-client-db = { version = "0.10.0-dev", git = "https://github.com/paritytech/substrate", branch = "master" }
-sp-consensus = { version = "0.10.0-dev", git = "https://github.com/paritytech/substrate", branch = "master" }
-substrate-test-runtime-client = { version = "2.0.0", git = "https://github.com/paritytech/substrate", branch = "master" }
 # Frontier
 frontier-template-runtime = { path = "../../template/runtime" }
->>>>>>> d2516b35
 
 [features]
 rpc_binary_search_estimate = []