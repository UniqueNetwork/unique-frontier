// SPDX-License-Identifier: GPL-3.0-or-later WITH Classpath-exception-2.0
// This file is part of Frontier.
//
// Copyright (c) 2020-2022 Parity Technologies (UK) Ltd.
//
// This program is free software: you can redistribute it and/or modify
// it under the terms of the GNU General Public License as published by
// the Free Software Foundation, either version 3 of the License, or
// (at your option) any later version.
//
// This program is distributed in the hope that it will be useful,
// but WITHOUT ANY WARRANTY; without even the implied warranty of
// MERCHANTABILITY or FITNESS FOR A PARTICULAR PURPOSE. See the
// GNU General Public License for more details.
//
// You should have received a copy of the GNU General Public License
// along with this program. If not, see <https://www.gnu.org/licenses/>.

#![allow(
	clippy::too_many_arguments,
	clippy::large_enum_variant,
	clippy::manual_range_contains,
	clippy::explicit_counter_loop,
	clippy::len_zero,
	clippy::new_without_default
)]

mod eth;
mod eth_pubsub;
mod net;
mod overrides;
mod signer;
mod web3;

pub use self::{
	eth::{format, EstimateGasAdapter, Eth, EthBlockDataCacheTask, EthFilter, EthTask},
	eth_pubsub::{EthPubSub, EthereumSubIdProvider},
	net::Net,
	overrides::{
		OverrideHandle, RuntimeApiStorageOverride, SchemaV1Override, SchemaV2Override,
		SchemaV3Override, StorageOverride,
	},
	signer::{EthDevSigner, EthSigner},
	web3::Web3,
};
pub use ethereum::TransactionV2 as EthereumTransaction;
pub use fc_rpc_core::{
	EthApiServer, EthFilterApiServer, EthPubSubApiServer, NetApiServer, Web3ApiServer,
};

pub mod frontier_backend_client {
	use super::internal_err;

	use codec::Decode;
	use ethereum_types::H256;
	use jsonrpsee::core::RpcResult;
	// Substrate
	use sc_client_api::backend::{Backend, StateBackend, StorageProvider};
	use sp_blockchain::HeaderBackend;
	use sp_runtime::{
		generic::BlockId,
		traits::{BlakeTwo256, Block as BlockT, Header as HeaderT, UniqueSaturatedInto, Zero},
	};
	use sp_storage::StorageKey;
	// Frontier
	use fc_rpc_core::types::BlockNumber;
	use fp_storage::{EthereumStorageSchema, PALLET_ETHEREUM_SCHEMA};

	pub fn native_block_id<B: BlockT, C>(
		client: &C,
		backend: &fc_db::Backend<B>,
		number: Option<BlockNumber>,
	) -> RpcResult<Option<BlockId<B>>>
	where
		B: BlockT<Hash = H256> + Send + Sync + 'static,
		C: HeaderBackend<B> + Send + Sync + 'static,
	{
		Ok(match number.unwrap_or(BlockNumber::Latest) {
			BlockNumber::Hash { hash, .. } => {
				load_hash::<B, C>(client, backend, hash).unwrap_or(None)
			}
			BlockNumber::Num(number) => Some(BlockId::Number(number.unique_saturated_into())),
			BlockNumber::Latest => Some(BlockId::Hash(client.info().best_hash)),
			BlockNumber::Earliest => Some(BlockId::Number(Zero::zero())),
			BlockNumber::Pending => None,
			BlockNumber::Safe => Some(BlockId::Hash(client.info().finalized_hash)),
			BlockNumber::Finalized => Some(BlockId::Hash(client.info().finalized_hash)),
		})
	}

	pub fn load_hash<B: BlockT, C>(
		client: &C,
		backend: &fc_db::Backend<B>,
		hash: H256,
	) -> RpcResult<Option<BlockId<B>>>
	where
		B: BlockT<Hash = H256> + Send + Sync + 'static,
		C: HeaderBackend<B> + Send + Sync + 'static,
	{
		let substrate_hashes = backend
			.mapping()
			.block_hash(&hash)
			.map_err(|err| internal_err(format!("fetch aux store failed: {:?}", err)))?;

		if let Some(substrate_hashes) = substrate_hashes {
			for substrate_hash in substrate_hashes {
				if is_canon::<B, C>(client, substrate_hash) {
					return Ok(Some(BlockId::Hash(substrate_hash)));
				}
			}
		}
		Ok(None)
	}

	pub fn load_cached_schema<B: BlockT, C>(
		backend: &fc_db::Backend<B>,
	) -> RpcResult<Option<Vec<(EthereumStorageSchema, H256)>>>
	where
		B: BlockT<Hash = H256> + Send + Sync + 'static,
		C: HeaderBackend<B> + Send + Sync + 'static,
	{
		let cache = backend
			.meta()
			.ethereum_schema()
			.map_err(|err| internal_err(format!("fetch backend failed: {:?}", err)))?;
		Ok(cache)
	}

	pub fn write_cached_schema<B: BlockT, C>(
		backend: &fc_db::Backend<B>,
		new_cache: Vec<(EthereumStorageSchema, H256)>,
	) -> RpcResult<()>
	where
		B: BlockT<Hash = H256> + Send + Sync + 'static,
		C: HeaderBackend<B> + Send + Sync + 'static,
	{
		backend
			.meta()
			.write_ethereum_schema(new_cache)
			.map_err(|err| internal_err(format!("write backend failed: {:?}", err)))?;
		Ok(())
	}

	pub fn onchain_storage_schema<B: BlockT, C, BE>(
		client: &C,
		at: BlockId<B>,
	) -> EthereumStorageSchema
	where
		B: BlockT<Hash = H256> + Send + Sync + 'static,
<<<<<<< HEAD
		C: HeaderBackend<B> + StorageProvider<B, BE> + Send + Sync + 'static,
		BE: Backend<B> + 'static,
		BE::State: StateBackend<BlakeTwo256>,
	{
		let hash = match client.header(at) {
			Ok(Some(header)) => header.hash(),
			_ => return EthereumStorageSchema::Undefined,
		};

		match client.storage(hash, &StorageKey(PALLET_ETHEREUM_SCHEMA.to_vec())) {
			Ok(Some(bytes)) => Decode::decode(&mut &bytes.0[..])
				.ok()
				.unwrap_or(EthereumStorageSchema::Undefined),
			_ => EthereumStorageSchema::Undefined,
=======
		C: StorageProvider<B, BE> + HeaderBackend<B> + Send + Sync + 'static,
		BE: Backend<B> + 'static,
		BE::State: StateBackend<BlakeTwo256>,
	{
		if let Ok(Some(header)) = client.header(at) {
			match client.storage(header.hash(), &StorageKey(PALLET_ETHEREUM_SCHEMA.to_vec())) {
				Ok(Some(bytes)) => Decode::decode(&mut &bytes.0[..])
					.ok()
					.unwrap_or(EthereumStorageSchema::Undefined),
				_ => EthereumStorageSchema::Undefined,
			}
		} else {
			EthereumStorageSchema::Undefined
>>>>>>> aca04f22
		}
	}

	pub fn is_canon<B: BlockT, C>(client: &C, target_hash: H256) -> bool
	where
		B: BlockT<Hash = H256> + Send + Sync + 'static,
		C: HeaderBackend<B> + Send + Sync + 'static,
	{
		if let Ok(Some(number)) = client.number(target_hash) {
			if let Ok(Some(header)) = client.header(BlockId::Number(number)) {
				return header.hash() == target_hash;
			}
		}
		false
	}

	pub fn load_transactions<B: BlockT, C>(
		client: &C,
		backend: &fc_db::Backend<B>,
		transaction_hash: H256,
		only_canonical: bool,
	) -> RpcResult<Option<(H256, u32)>>
	where
		B: BlockT<Hash = H256> + Send + Sync + 'static,
		C: HeaderBackend<B> + Send + Sync + 'static,
	{
		let transaction_metadata = backend
			.mapping()
			.transaction_metadata(&transaction_hash)
			.map_err(|err| internal_err(format!("fetch aux store failed: {:?}", err)))?;

		transaction_metadata
			.iter()
			.find(|meta| is_canon::<B, C>(client, meta.block_hash))
			.map_or_else(
				|| {
					if !only_canonical && transaction_metadata.len() > 0 {
						Ok(Some((
							transaction_metadata[0].ethereum_block_hash,
							transaction_metadata[0].ethereum_index,
						)))
					} else {
						Ok(None)
					}
				},
				|meta| Ok(Some((meta.ethereum_block_hash, meta.ethereum_index))),
			)
	}
}

pub fn err<T: ToString>(code: i32, message: T, data: Option<&[u8]>) -> jsonrpsee::core::Error {
	jsonrpsee::core::Error::Call(jsonrpsee::types::error::CallError::Custom(
		jsonrpsee::types::error::ErrorObject::owned(
			code,
			message.to_string(),
			data.map(|bytes| {
				jsonrpsee::core::to_json_raw_value(&format!("0x{}", hex::encode(bytes)))
					.expect("fail to serialize data")
			}),
		),
	))
}

pub fn internal_err<T: ToString>(message: T) -> jsonrpsee::core::Error {
	err(jsonrpsee::types::error::INTERNAL_ERROR_CODE, message, None)
}

pub fn internal_err_with_data<T: ToString>(message: T, data: &[u8]) -> jsonrpsee::core::Error {
	err(
		jsonrpsee::types::error::INTERNAL_ERROR_CODE,
		message,
		Some(data),
	)
}

pub fn public_key(transaction: &EthereumTransaction) -> Result<[u8; 64], sp_io::EcdsaVerifyError> {
	let mut sig = [0u8; 65];
	let mut msg = [0u8; 32];
	match transaction {
		EthereumTransaction::Legacy(t) => {
			sig[0..32].copy_from_slice(&t.signature.r()[..]);
			sig[32..64].copy_from_slice(&t.signature.s()[..]);
			sig[64] = t.signature.standard_v();
			msg.copy_from_slice(&ethereum::LegacyTransactionMessage::from(t.clone()).hash()[..]);
		}
		EthereumTransaction::EIP2930(t) => {
			sig[0..32].copy_from_slice(&t.r[..]);
			sig[32..64].copy_from_slice(&t.s[..]);
			sig[64] = t.odd_y_parity as u8;
			msg.copy_from_slice(&ethereum::EIP2930TransactionMessage::from(t.clone()).hash()[..]);
		}
		EthereumTransaction::EIP1559(t) => {
			sig[0..32].copy_from_slice(&t.r[..]);
			sig[32..64].copy_from_slice(&t.s[..]);
			sig[64] = t.odd_y_parity as u8;
			msg.copy_from_slice(&ethereum::EIP1559TransactionMessage::from(t.clone()).hash()[..]);
		}
	}
	sp_io::crypto::secp256k1_ecdsa_recover(&sig, &msg)
}

#[cfg(test)]
mod tests {
	use std::{path::PathBuf, sync::Arc};

	use futures::executor;
	use sc_block_builder::BlockBuilderProvider;
	use sp_consensus::BlockOrigin;
	use sp_runtime::{
		generic::{Block, BlockId, Header},
		traits::BlakeTwo256,
	};
	use substrate_test_runtime_client::{
		prelude::*, DefaultTestClientBuilderExt, TestClientBuilder,
	};
	use tempfile::tempdir;

	type OpaqueBlock =
		Block<Header<u64, BlakeTwo256>, substrate_test_runtime_client::runtime::Extrinsic>;

	fn open_frontier_backend<C>(
		client: Arc<C>,
		path: PathBuf,
	) -> Result<Arc<fc_db::Backend<OpaqueBlock>>, String>
	where
		C: sp_blockchain::HeaderBackend<OpaqueBlock>,
	{
		Ok(Arc::new(fc_db::Backend::<OpaqueBlock>::new(
			client,
			&fc_db::DatabaseSettings {
				source: sc_client_db::DatabaseSource::RocksDb {
					path,
					cache_size: 0,
				},
			},
		)?))
	}

	#[test]
	fn substrate_block_hash_one_to_many_works() {
		let tmp = tempdir().expect("create a temporary directory");
		let (client, _) = TestClientBuilder::new()
			.build_with_native_executor::<substrate_test_runtime_client::runtime::RuntimeApi, _>(
			None,
		);

		let mut client = Arc::new(client);

		// Create a temporary frontier secondary DB.
		let frontier_backend = open_frontier_backend(client.clone(), tmp.into_path()).unwrap();

		// A random ethereum block hash to use
		let ethereum_block_hash = sp_core::H256::random();

		// G -> A1.
		let mut builder = client.new_block(Default::default()).unwrap();
		builder.push_storage_change(vec![1], None).unwrap();
		let a1 = builder.build().unwrap().block;
		let a1_hash = a1.header.hash();
		executor::block_on(client.import(BlockOrigin::Own, a1)).unwrap();

		// A1 -> B1
		let mut builder = client
			.new_block_at(&BlockId::Hash(a1_hash), Default::default(), false)
			.unwrap();
		builder.push_storage_change(vec![1], None).unwrap();
		let b1 = builder.build().unwrap().block;
		let b1_hash = b1.header.hash();
		executor::block_on(client.import(BlockOrigin::Own, b1)).unwrap();

		// Map B1
		let commitment = fc_db::MappingCommitment::<OpaqueBlock> {
			block_hash: b1_hash,
			ethereum_block_hash,
			ethereum_transaction_hashes: vec![],
		};
		let _ = frontier_backend.mapping().write_hashes(commitment);

		// Expect B1 to be canon
		assert_eq!(
			super::frontier_backend_client::load_hash(
				client.as_ref(),
				frontier_backend.as_ref(),
				ethereum_block_hash
			)
			.unwrap()
			.unwrap(),
			BlockId::Hash(b1_hash),
		);

		// A1 -> B2
		let mut builder = client
			.new_block_at(&BlockId::Hash(a1_hash), Default::default(), false)
			.unwrap();
		builder.push_storage_change(vec![2], None).unwrap();
		let b2 = builder.build().unwrap().block;
		let b2_hash = b2.header.hash();
		executor::block_on(client.import(BlockOrigin::Own, b2)).unwrap();

		// Map B2 to same ethereum hash
		let commitment = fc_db::MappingCommitment::<OpaqueBlock> {
			block_hash: b2_hash,
			ethereum_block_hash,
			ethereum_transaction_hashes: vec![],
		};
		let _ = frontier_backend.mapping().write_hashes(commitment);

		// Still expect B1 to be canon
		assert_eq!(
			super::frontier_backend_client::load_hash(
				client.as_ref(),
				frontier_backend.as_ref(),
				ethereum_block_hash
			)
			.unwrap()
			.unwrap(),
			BlockId::Hash(b1_hash),
		);

		// B2 -> C1. B2 branch is now canon.
		let mut builder = client
			.new_block_at(&BlockId::Hash(b2_hash), Default::default(), false)
			.unwrap();
		builder.push_storage_change(vec![1], None).unwrap();
		let c1 = builder.build().unwrap().block;
		executor::block_on(client.import(BlockOrigin::Own, c1)).unwrap();

		// Expect B2 to be new canon
		assert_eq!(
			super::frontier_backend_client::load_hash(
				client.as_ref(),
				frontier_backend.as_ref(),
				ethereum_block_hash
			)
			.unwrap()
			.unwrap(),
			BlockId::Hash(b2_hash),
		);
	}
}<|MERGE_RESOLUTION|>--- conflicted
+++ resolved
@@ -147,22 +147,6 @@
 	) -> EthereumStorageSchema
 	where
 		B: BlockT<Hash = H256> + Send + Sync + 'static,
-<<<<<<< HEAD
-		C: HeaderBackend<B> + StorageProvider<B, BE> + Send + Sync + 'static,
-		BE: Backend<B> + 'static,
-		BE::State: StateBackend<BlakeTwo256>,
-	{
-		let hash = match client.header(at) {
-			Ok(Some(header)) => header.hash(),
-			_ => return EthereumStorageSchema::Undefined,
-		};
-
-		match client.storage(hash, &StorageKey(PALLET_ETHEREUM_SCHEMA.to_vec())) {
-			Ok(Some(bytes)) => Decode::decode(&mut &bytes.0[..])
-				.ok()
-				.unwrap_or(EthereumStorageSchema::Undefined),
-			_ => EthereumStorageSchema::Undefined,
-=======
 		C: StorageProvider<B, BE> + HeaderBackend<B> + Send + Sync + 'static,
 		BE: Backend<B> + 'static,
 		BE::State: StateBackend<BlakeTwo256>,
@@ -176,7 +160,6 @@
 			}
 		} else {
 			EthereumStorageSchema::Undefined
->>>>>>> aca04f22
 		}
 	}
 
