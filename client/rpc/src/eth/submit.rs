--- conflicted
+++ resolved
@@ -17,7 +17,6 @@
 // along with this program. If not, see <https://www.gnu.org/licenses/>.
 
 use ethereum_types::H256;
-use ethereum::EnvelopedDecodable;
 use futures::future::TryFutureExt;
 use jsonrpsee::core::RpcResult as Result;
 // Substrate
@@ -215,14 +214,9 @@
 		if slice.is_empty() {
 			return Err(internal_err("transaction data is empty"));
 		}
-<<<<<<< HEAD
-		let transaction = match EnvelopedDecodable::decode(slice) {
-			Ok(transaction) => ethereum::TransactionV2::Legacy(transaction),
-=======
 		let transaction: ethereum::TransactionV2 = match ethereum::EnvelopedDecodable::decode(slice)
 		{
 			Ok(transaction) => transaction,
->>>>>>> aca04f22
 			Err(_) => return Err(internal_err("decode transaction failed")),
 		};
 
