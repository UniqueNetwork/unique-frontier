// SPDX-License-Identifier: GPL-3.0-or-later WITH Classpath-exception-2.0
// This file is part of Frontier.
//
// Copyright (c) 2022 Parity Technologies (UK) Ltd.
//
// This program is free software: you can redistribute it and/or modify
// it under the terms of the GNU General Public License as published by
// the Free Software Foundation, either version 3 of the License, or
// (at your option) any later version.
//
// This program is distributed in the hope that it will be useful,
// but WITHOUT ANY WARRANTY; without even the implied warranty of
// MERCHANTABILITY or FITNESS FOR A PARTICULAR PURPOSE. See the
// GNU General Public License for more details.
//
// You should have received a copy of the GNU General Public License
// along with this program. If not, see <https://www.gnu.org/licenses/>.

use std::sync::Arc;

use ethereum_types::{H256, U256};
use evm::{ExitError, ExitReason};
use jsonrpsee::core::RpcResult as Result;
<<<<<<< HEAD

use sc_client_api::backend::{Backend, StateBackend, StorageProvider};
use sc_network::config::ExHashT;
=======
// Substrate
use sc_client_api::backend::{Backend, StateBackend, StorageProvider};
use sc_network_common::ExHashT;
>>>>>>> ce45aff1
use sc_transaction_pool::ChainApi;
use sp_api::{ApiExt, ProvideRuntimeApi};
use sp_block_builder::BlockBuilder as BlockBuilderApi;
use sp_blockchain::{BlockStatus, HeaderBackend};
use sp_runtime::{
	generic::BlockId,
	traits::{BlakeTwo256, Block as BlockT},
	SaturatedConversion,
};
// Frontier
use fc_rpc_core::types::*;
use fp_rpc::EthereumRuntimeRPCApi;

use crate::{
	eth::{pending_runtime_api, Eth},
	frontier_backend_client, internal_err,
};

/// Default JSONRPC error code return by geth
pub const JSON_RPC_ERROR_DEFAULT: i32 = -32000;
<<<<<<< HEAD
=======

/// Allow to adapt a request for `estimate_gas`.
/// Can be used to estimate gas of some contracts using a different function
/// in the case the normal gas estimation doesn't work.
///
/// Exemple: a precompile that tries to do a subcall but succeeds regardless of the
/// success of the subcall. The gas estimation will thus optimize the gas limit down
/// to the minimum, while we want to estimate a gas limit that will allow the subcall to
/// have enough gas to succeed.
pub trait EstimateGasAdapter {
	fn adapt_request(request: CallRequest) -> CallRequest;
}

impl EstimateGasAdapter for () {
	fn adapt_request(request: CallRequest) -> CallRequest {
		request
	}
}
>>>>>>> ce45aff1

impl<B, C, P, CT, BE, H: ExHashT, A: ChainApi, EGA> Eth<B, C, P, CT, BE, H, A, EGA>
where
	B: BlockT<Hash = H256> + Send + Sync + 'static,
	C: ProvideRuntimeApi<B> + StorageProvider<B, BE>,
	C: HeaderBackend<B> + Send + Sync + 'static,
	C::Api: BlockBuilderApi<B> + EthereumRuntimeRPCApi<B>,
	BE: Backend<B> + 'static,
	BE::State: StateBackend<BlakeTwo256>,
	A: ChainApi<Block = B> + 'static,
	EGA: EstimateGasAdapter,
{
	pub fn call(&self, request: CallRequest, number: Option<BlockNumber>) -> Result<Bytes> {
		let CallRequest {
			from,
			to,
			gas_price,
			max_fee_per_gas,
			max_priority_fee_per_gas,
			gas,
			value,
			data,
			nonce,
			access_list,
			..
		} = request;

		let (gas_price, max_fee_per_gas, max_priority_fee_per_gas) = {
			let details = fee_details(gas_price, max_fee_per_gas, max_priority_fee_per_gas)?;
			(
				details.gas_price,
				details.max_fee_per_gas,
				details.max_priority_fee_per_gas,
			)
		};

		let (id, api) = match frontier_backend_client::native_block_id::<B, C>(
			self.client.as_ref(),
			self.backend.as_ref(),
			number,
		)? {
			Some(id) => (id, self.client.runtime_api()),
			None => {
				// Not mapped in the db, assume pending.
				let id = BlockId::Hash(self.client.info().best_hash);
				let api = pending_runtime_api(self.client.as_ref(), self.graph.as_ref())?;
				(id, api)
			}
		};

		if let Ok(BlockStatus::Unknown) = self.client.status(id) {
			return Err(crate::err(JSON_RPC_ERROR_DEFAULT, "header not found", None));
		}

		let api_version =
			if let Ok(Some(api_version)) = api.api_version::<dyn EthereumRuntimeRPCApi<B>>(&id) {
				api_version
			} else {
				return Err(internal_err("failed to retrieve Runtime Api version"));
			};

		let block = if api_version > 1 {
			api.current_block(&id)
				.map_err(|err| internal_err(format!("runtime error: {:?}", err)))?
		} else {
			#[allow(deprecated)]
			let legacy_block = api
				.current_block_before_version_2(&id)
				.map_err(|err| internal_err(format!("runtime error: {:?}", err)))?;
			legacy_block.map(|block| block.into())
		};

		let block_gas_limit = block
			.ok_or_else(|| internal_err("block unavailable, cannot query gas limit"))?
			.header
			.gas_limit;
		let max_gas_limit = block_gas_limit * self.execute_gas_limit_multiplier;

		// use given gas limit or query current block's limit
		let gas_limit = match gas {
			Some(amount) => {
				if amount > max_gas_limit {
					return Err(internal_err(format!(
						"provided gas limit is too high (can be up to {}x the block gas limit)",
						self.execute_gas_limit_multiplier
					)));
				}
				amount
			}
			None => max_gas_limit,
		};

		let data = data.map(|d| d.0).unwrap_or_default();
		match to {
			Some(to) => {
				if api_version == 1 {
					// Legacy pre-london
					#[allow(deprecated)]
					let info = api.call_before_version_2(
						&id,
						from.unwrap_or_default(),
						to,
						data,
						value.unwrap_or_default(),
						gas_limit,
						gas_price,
						nonce,
						false,
					)
					.map_err(|err| internal_err(format!("runtime error: {:?}", err)))?
					.map_err(|err| internal_err(format!("execution fatal: {:?}", err)))?;

					error_on_execution_failure(&info.exit_reason, &info.value)?;
					Ok(Bytes(info.value))
				} else if api_version >= 2 && api_version < 4 {
					// Post-london
					#[allow(deprecated)]
					let info = api.call_before_version_4(
						&id,
						from.unwrap_or_default(),
						to,
						data,
						value.unwrap_or_default(),
						gas_limit,
						max_fee_per_gas,
						max_priority_fee_per_gas,
						nonce,
						false,
					)
					.map_err(|err| internal_err(format!("runtime error: {:?}", err)))?
					.map_err(|err| internal_err(format!("execution fatal: {:?}", err)))?;

					error_on_execution_failure(&info.exit_reason, &info.value)?;
					Ok(Bytes(info.value))
				} else if api_version == 4 {
					// Post-london + access list support
					let access_list = access_list.unwrap_or_default();
					let info = api
						.call(
							&id,
							from.unwrap_or_default(),
							to,
							data,
							value.unwrap_or_default(),
							gas_limit,
							max_fee_per_gas,
							max_priority_fee_per_gas,
							nonce,
							false,
							Some(
								access_list
									.into_iter()
									.map(|item| (item.address, item.storage_keys))
									.collect(),
							),
						)
						.map_err(|err| internal_err(format!("runtime error: {:?}", err)))?
						.map_err(|err| internal_err(format!("execution fatal: {:?}", err)))?;

					error_on_execution_failure(&info.exit_reason, &info.value)?;
					Ok(Bytes(info.value))
				} else {
					Err(internal_err("failed to retrieve Runtime Api version"))
				}
			}
			None => {
				if api_version == 1 {
					// Legacy pre-london
					#[allow(deprecated)]
					let info = api.create_before_version_2(
						&id,
						from.unwrap_or_default(),
						data,
						value.unwrap_or_default(),
						gas_limit,
						gas_price,
						nonce,
						false,
					)
					.map_err(|err| internal_err(format!("runtime error: {:?}", err)))?
					.map_err(|err| internal_err(format!("execution fatal: {:?}", err)))?;

					error_on_execution_failure(&info.exit_reason, &[])?;

					let code = api
						.account_code_at(&id, info.value)
						.map_err(|err| internal_err(format!("runtime error: {:?}", err)))?;
					Ok(Bytes(code))
				} else if api_version >= 2 && api_version < 4 {
					// Post-london
					#[allow(deprecated)]
					let info = api.create_before_version_4(
						&id,
						from.unwrap_or_default(),
						data,
						value.unwrap_or_default(),
						gas_limit,
						max_fee_per_gas,
						max_priority_fee_per_gas,
						nonce,
						false,
					)
					.map_err(|err| internal_err(format!("runtime error: {:?}", err)))?
					.map_err(|err| internal_err(format!("execution fatal: {:?}", err)))?;

					error_on_execution_failure(&info.exit_reason, &[])?;

					let code = api
						.account_code_at(&id, info.value)
						.map_err(|err| internal_err(format!("runtime error: {:?}", err)))?;
					Ok(Bytes(code))
				} else if api_version == 4 {
					// Post-london + access list support
					let access_list = access_list.unwrap_or_default();
					let info = api
						.create(
							&id,
							from.unwrap_or_default(),
							data,
							value.unwrap_or_default(),
							gas_limit,
							max_fee_per_gas,
							max_priority_fee_per_gas,
							nonce,
							false,
							Some(
								access_list
									.into_iter()
									.map(|item| (item.address, item.storage_keys))
									.collect(),
							),
						)
						.map_err(|err| internal_err(format!("runtime error: {:?}", err)))?
						.map_err(|err| internal_err(format!("execution fatal: {:?}", err)))?;

					error_on_execution_failure(&info.exit_reason, &[])?;

					let code = api
						.account_code_at(&id, info.value)
						.map_err(|err| internal_err(format!("runtime error: {:?}", err)))?;
					Ok(Bytes(code))
				} else {
					Err(internal_err("failed to retrieve Runtime Api version"))
				}
			}
		}
	}

	pub async fn estimate_gas(&self, request: CallRequest, _: Option<BlockNumber>) -> Result<U256> {
		let client = Arc::clone(&self.client);
		let block_data_cache = Arc::clone(&self.block_data_cache);

		// Define the lower bound of estimate
		const MIN_GAS_PER_TX: U256 = U256([21_000, 0, 0, 0]);

		// Get best hash (TODO missing support for estimating gas historically)
		let best_hash = client.info().best_hash;

<<<<<<< HEAD
=======
		// Adapt request for gas estimation.
		let request = EGA::adapt_request(request);

>>>>>>> ce45aff1
		// For simple transfer to simple account, return MIN_GAS_PER_TX directly
		let is_simple_transfer = match &request.data {
			None => true,
			Some(vec) => vec.0.is_empty(),
		};
		if is_simple_transfer {
			if let Some(to) = request.to {
				let to_code = client
					.runtime_api()
					.account_code_at(&BlockId::Hash(best_hash), to)
					.map_err(|err| internal_err(format!("runtime error: {:?}", err)))?;
				if to_code.is_empty() {
					return Ok(MIN_GAS_PER_TX);
				}
			}
		}

		let (gas_price, max_fee_per_gas, max_priority_fee_per_gas) = {
			let details = fee_details(
				request.gas_price,
				request.max_fee_per_gas,
				request.max_priority_fee_per_gas,
			)?;
			(
				details.gas_price,
				details.max_fee_per_gas,
				details.max_priority_fee_per_gas,
			)
		};

<<<<<<< HEAD
		let get_current_block_gas_limit = || async {
=======
		let block_gas_limit = {
>>>>>>> ce45aff1
			let substrate_hash = client.info().best_hash;
			let id = BlockId::Hash(substrate_hash);
			let schema = frontier_backend_client::onchain_storage_schema::<B, C, BE>(&client, id);
			let block = block_data_cache.current_block(schema, substrate_hash).await;
<<<<<<< HEAD
			if let Some(block) = block {
				Ok(block.header.gas_limit)
			} else {
				Err(internal_err("block unavailable, cannot query gas limit"))
			}
		};

		// Determine the highest possible gas limits
		let mut highest = match request.gas {
			Some(gas) => gas,
			None => {
				// query current block's gas limit
				get_current_block_gas_limit().await?
			}
=======

			block
				.ok_or_else(|| internal_err("block unavailable, cannot query gas limit"))?
				.header
				.gas_limit
		};

		let max_gas_limit = block_gas_limit * self.execute_gas_limit_multiplier;

		// Determine the highest possible gas limits
		let mut highest = match request.gas {
			Some(amount) => {
				if amount > max_gas_limit {
					return Err(internal_err(format!(
						"provided gas limit is too high (can be up to {}x the block gas limit)",
						self.execute_gas_limit_multiplier
					)));
				}
				amount
			}
			None => max_gas_limit,
>>>>>>> ce45aff1
		};

		let api = client.runtime_api();

		// Recap the highest gas allowance with account's balance.
		if let Some(from) = request.from {
			let gas_price = gas_price.unwrap_or_default();
			if gas_price > U256::zero() {
				let balance = api
					.account_basic(&BlockId::Hash(best_hash), from)
					.map_err(|err| internal_err(format!("runtime error: {:?}", err)))?
					.balance;
				let mut available = balance;
				if let Some(value) = request.value {
					if value > available {
						return Err(internal_err("insufficient funds for transfer"));
					}
					available -= value;
				}
				let allowance = available / gas_price;
				if highest > allowance {
					log::warn!(
							"Gas estimation capped by limited funds original {} balance {} sent {} feecap {} fundable {}",
							highest,
							balance,
							request.value.unwrap_or_default(),
							gas_price,
							allowance
						);
					highest = allowance;
				}
			}
		}

		struct ExecutableResult {
			data: Vec<u8>,
			exit_reason: ExitReason,
			used_gas: U256,
		}

		// Create a helper to check if a gas allowance results in an executable transaction.
		//
		// A new ApiRef instance needs to be used per execution to avoid the overlayed state to affect
		// the estimation result of subsequent calls.
		//
		// Note that this would have a performance penalty if we introduce gas estimation for past
		// blocks - and thus, past runtime versions. Substrate has a default `runtime_cache_size` of
		// 2 slots LRU-style, meaning if users were to access multiple runtime versions in a short period
		// of time, the RPC response time would degrade a lot, as the VersionedRuntime needs to be compiled.
		//
		// To solve that, and if we introduce historical gas estimation, we'd need to increase that default.
		#[rustfmt::skip]
			let executable = move |
				request, gas_limit, api_version, api: sp_api::ApiRef<'_, C::Api>, estimate_mode
			| -> Result<ExecutableResult> {
				let CallRequest {
					from,
					to,
					gas,
					value,
					data,
					nonce,
					access_list,
					..
				} = request;

				// Use request gas limit only if it less than gas_limit parameter
				let gas_limit = core::cmp::min(gas.unwrap_or(gas_limit), gas_limit);

				let data = data.map(|d| d.0).unwrap_or_default();

				let (exit_reason, data, used_gas) = match to {
					Some(to) => {
						let info = if api_version == 1 {
							// Legacy pre-london
							#[allow(deprecated)]
							api.call_before_version_2(
								&BlockId::Hash(best_hash),
								from.unwrap_or_default(),
								to,
								data,
								value.unwrap_or_default(),
								gas_limit,
								gas_price,
								nonce,
								estimate_mode,
							)
							.map_err(|err| internal_err(format!("runtime error: {:?}", err)))?
							.map_err(|err| internal_err(format!("execution fatal: {:?}", err)))?
						} else if api_version < 4 {
							// Post-london
							#[allow(deprecated)]
							api.call_before_version_4(
								&BlockId::Hash(best_hash),
								from.unwrap_or_default(),
								to,
								data,
								value.unwrap_or_default(),
								gas_limit,
								max_fee_per_gas,
								max_priority_fee_per_gas,
								nonce,
								estimate_mode,
							)
							.map_err(|err| internal_err(format!("runtime error: {:?}", err)))?
							.map_err(|err| internal_err(format!("execution fatal: {:?}", err)))?
						} else {
							// Post-london + access list support
							let access_list = access_list.unwrap_or_default();
							api.call(
								&BlockId::Hash(best_hash),
								from.unwrap_or_default(),
								to,
								data,
								value.unwrap_or_default(),
								gas_limit,
								max_fee_per_gas,
								max_priority_fee_per_gas,
								nonce,
								estimate_mode,
								Some(
									access_list
										.into_iter()
										.map(|item| (item.address, item.storage_keys))
										.collect(),
								),
							)
							.map_err(|err| internal_err(format!("runtime error: {:?}", err)))?
							.map_err(|err| internal_err(format!("execution fatal: {:?}", err)))?
						};

						(info.exit_reason, info.value, info.used_gas)
					}
					None => {
						let info = if api_version == 1 {
							// Legacy pre-london
							#[allow(deprecated)]
							api.create_before_version_2(
								&BlockId::Hash(best_hash),
								from.unwrap_or_default(),
								data,
								value.unwrap_or_default(),
								gas_limit,
								gas_price,
								nonce,
								estimate_mode,
							)
							.map_err(|err| internal_err(format!("runtime error: {:?}", err)))?
							.map_err(|err| internal_err(format!("execution fatal: {:?}", err)))?
						} else if api_version < 4 {
							// Post-london
							#[allow(deprecated)]
							api.create_before_version_4(
								&BlockId::Hash(best_hash),
								from.unwrap_or_default(),
								data,
								value.unwrap_or_default(),
								gas_limit,
								max_fee_per_gas,
								max_priority_fee_per_gas,
								nonce,
								estimate_mode,
							)
							.map_err(|err| internal_err(format!("runtime error: {:?}", err)))?
							.map_err(|err| internal_err(format!("execution fatal: {:?}", err)))?
						} else {
							// Post-london + access list support
							let access_list = access_list.unwrap_or_default();
							api.create(
								&BlockId::Hash(best_hash),
								from.unwrap_or_default(),
								data,
								value.unwrap_or_default(),
								gas_limit,
								max_fee_per_gas,
								max_priority_fee_per_gas,
								nonce,
								estimate_mode,
								Some(
									access_list
										.into_iter()
										.map(|item| (item.address, item.storage_keys))
										.collect(),
								),
							)
							.map_err(|err| internal_err(format!("runtime error: {:?}", err)))?
							.map_err(|err| internal_err(format!("execution fatal: {:?}", err)))?
						};

						(info.exit_reason, Vec::new(), info.used_gas)
					}
				};
				Ok(ExecutableResult {
					exit_reason,
					data,
					used_gas,
				})
			};
		let api_version = if let Ok(Some(api_version)) =
			client
				.runtime_api()
				.api_version::<dyn EthereumRuntimeRPCApi<B>>(&BlockId::Hash(best_hash))
		{
			api_version
		} else {
			return Err(internal_err("failed to retrieve Runtime Api version"));
		};

		// Verify that the transaction succeed with highest capacity
		let cap = highest;
		let estimate_mode = !cfg!(feature = "rpc_binary_search_estimate");
		let ExecutableResult {
			data,
			exit_reason,
			used_gas,
		} = executable(
			request.clone(),
			highest,
			api_version,
			client.runtime_api(),
			estimate_mode,
		)?;
		match exit_reason {
			ExitReason::Succeed(_) => (),
			ExitReason::Error(ExitError::OutOfGas) => {
				return Err(internal_err(format!(
					"gas required exceeds allowance {}",
					cap
				)))
			}
			// If the transaction reverts, there are two possible cases,
			// it can revert because the called contract feels that it does not have enough
			// gas left to continue, or it can revert for another reason unrelated to gas.
			ExitReason::Revert(revert) => {
				if request.gas.is_some() || request.gas_price.is_some() {
					// If the user has provided a gas limit or a gas price, then we have executed
					// with less block gas limit, so we must reexecute with block gas limit to
					// know if the revert is due to a lack of gas or not.
					let ExecutableResult {
						data,
						exit_reason,
						used_gas: _,
					} = executable(
						request.clone(),
<<<<<<< HEAD
						get_current_block_gas_limit().await?,
=======
						max_gas_limit,
>>>>>>> ce45aff1
						api_version,
						client.runtime_api(),
						estimate_mode,
					)?;
					match exit_reason {
						ExitReason::Succeed(_) => {
							return Err(internal_err(format!(
								"gas required exceeds allowance {}",
								cap
							)))
						}
						// The execution has been done with block gas limit, so it is not a lack of gas from the user.
						other => error_on_execution_failure(&other, &data)?,
					}
				} else {
					// The execution has already been done with block gas limit, so it is not a lack of gas from the user.
					error_on_execution_failure(&ExitReason::Revert(revert), &data)?
				}
			}
			other => error_on_execution_failure(&other, &data)?,
		};

		#[cfg(not(feature = "rpc_binary_search_estimate"))]
		{
			Ok(used_gas)
		}
		#[cfg(feature = "rpc_binary_search_estimate")]
		{
			// On binary search, evm estimate mode is disabled
			let estimate_mode = false;
			// Define the lower bound of the binary search
			let mut lowest = MIN_GAS_PER_TX;

			// Start close to the used gas for faster binary search
			let mut mid = std::cmp::min(used_gas * 3, (highest + lowest) / 2);

			// Execute the binary search and hone in on an executable gas limit.
			let mut previous_highest = highest;
			while (highest - lowest) > U256::one() {
				let ExecutableResult {
					data,
					exit_reason,
					used_gas: _,
				} = executable(
					request.clone(),
					mid,
					api_version,
					client.runtime_api(),
					estimate_mode,
				)?;
				match exit_reason {
					ExitReason::Succeed(_) => {
						highest = mid;
						// If the variation in the estimate is less than 10%,
						// then the estimate is considered sufficiently accurate.
						if (previous_highest - highest) * 10 / previous_highest < U256::one() {
							return Ok(highest);
						}
						previous_highest = highest;
					}
<<<<<<< HEAD
					ExitReason::Revert(_) | ExitReason::Error(ExitError::OutOfGas) => {
=======
					ExitReason::Revert(_)
					| ExitReason::Error(ExitError::OutOfGas)
					| ExitReason::Error(ExitError::InvalidCode(_)) => {
>>>>>>> ce45aff1
						lowest = mid;
					}
					other => error_on_execution_failure(&other, &data)?,
				}
				mid = (highest + lowest) / 2;
			}

			Ok(highest)
		}
	}
}

pub fn error_on_execution_failure(reason: &ExitReason, data: &[u8]) -> Result<()> {
	match reason {
		ExitReason::Succeed(_) => Ok(()),
		ExitReason::Error(e) => {
			if *e == ExitError::OutOfGas {
				// `ServerError(0)` will be useful in estimate gas
				return Err(internal_err("out of gas"));
			}
			Err(crate::internal_err_with_data(
				format!("evm error: {:?}", e),
				&[],
			))
		}
		ExitReason::Revert(_) => {
			const LEN_START: usize = 36;
			const MESSAGE_START: usize = 68;

			let mut message = "VM Exception while processing transaction: revert".to_string();
			// A minimum size of error function selector (4) + offset (32) + string length (32)
			// should contain a utf-8 encoded revert reason.
			if data.len() > MESSAGE_START {
				let message_len =
					U256::from(&data[LEN_START..MESSAGE_START]).saturated_into::<usize>();
				let message_end = MESSAGE_START.saturating_add(message_len);

				if data.len() >= message_end {
					let body: &[u8] = &data[MESSAGE_START..message_end];
					if let Ok(reason) = std::str::from_utf8(body) {
						message = format!("{} {}", message, reason);
					}
				}
			}
			Err(crate::internal_err_with_data(message, data))
		}
		ExitReason::Fatal(e) => Err(crate::internal_err_with_data(
			format!("evm fatal: {:?}", e),
			&[],
		)),
	}
}

struct FeeDetails {
	gas_price: Option<U256>,
	max_fee_per_gas: Option<U256>,
	max_priority_fee_per_gas: Option<U256>,
}

fn fee_details(
	request_gas_price: Option<U256>,
	request_max_fee: Option<U256>,
	request_priority: Option<U256>,
) -> Result<FeeDetails> {
	match (request_gas_price, request_max_fee, request_priority) {
		(gas_price, None, None) => {
			// Legacy request, all default to gas price.
			// A zero-set gas price is None.
			let gas_price = if gas_price.unwrap_or_default().is_zero() {
				None
			} else {
				gas_price
			};
			Ok(FeeDetails {
				gas_price,
				max_fee_per_gas: gas_price,
				max_priority_fee_per_gas: gas_price,
			})
		}
		(_, max_fee, max_priority) => {
			// eip-1559
			// A zero-set max fee is None.
			let max_fee = if max_fee.unwrap_or_default().is_zero() {
				None
			} else {
				max_fee
			};
			// Ensure `max_priority_fee_per_gas` is less or equal to `max_fee_per_gas`.
			if let Some(max_priority) = max_priority {
				let max_fee = max_fee.unwrap_or_default();
				if max_priority > max_fee {
					return Err(internal_err(
						"Invalid input: `max_priority_fee_per_gas` greater than `max_fee_per_gas`",
					));
				}
			}
			Ok(FeeDetails {
				gas_price: max_fee,
				max_fee_per_gas: max_fee,
				max_priority_fee_per_gas: max_priority,
			})
		}
	}
}<|MERGE_RESOLUTION|>--- conflicted
+++ resolved
@@ -21,15 +21,9 @@
 use ethereum_types::{H256, U256};
 use evm::{ExitError, ExitReason};
 use jsonrpsee::core::RpcResult as Result;
-<<<<<<< HEAD
-
-use sc_client_api::backend::{Backend, StateBackend, StorageProvider};
-use sc_network::config::ExHashT;
-=======
 // Substrate
 use sc_client_api::backend::{Backend, StateBackend, StorageProvider};
 use sc_network_common::ExHashT;
->>>>>>> ce45aff1
 use sc_transaction_pool::ChainApi;
 use sp_api::{ApiExt, ProvideRuntimeApi};
 use sp_block_builder::BlockBuilder as BlockBuilderApi;
@@ -50,8 +44,6 @@
 
 /// Default JSONRPC error code return by geth
 pub const JSON_RPC_ERROR_DEFAULT: i32 = -32000;
-<<<<<<< HEAD
-=======
 
 /// Allow to adapt a request for `estimate_gas`.
 /// Can be used to estimate gas of some contracts using a different function
@@ -70,7 +62,6 @@
 		request
 	}
 }
->>>>>>> ce45aff1
 
 impl<B, C, P, CT, BE, H: ExHashT, A: ChainApi, EGA> Eth<B, C, P, CT, BE, H, A, EGA>
 where
@@ -329,12 +320,9 @@
 		// Get best hash (TODO missing support for estimating gas historically)
 		let best_hash = client.info().best_hash;
 
-<<<<<<< HEAD
-=======
 		// Adapt request for gas estimation.
 		let request = EGA::adapt_request(request);
 
->>>>>>> ce45aff1
 		// For simple transfer to simple account, return MIN_GAS_PER_TX directly
 		let is_simple_transfer = match &request.data {
 			None => true,
@@ -365,31 +353,11 @@
 			)
 		};
 
-<<<<<<< HEAD
-		let get_current_block_gas_limit = || async {
-=======
 		let block_gas_limit = {
->>>>>>> ce45aff1
 			let substrate_hash = client.info().best_hash;
 			let id = BlockId::Hash(substrate_hash);
 			let schema = frontier_backend_client::onchain_storage_schema::<B, C, BE>(&client, id);
 			let block = block_data_cache.current_block(schema, substrate_hash).await;
-<<<<<<< HEAD
-			if let Some(block) = block {
-				Ok(block.header.gas_limit)
-			} else {
-				Err(internal_err("block unavailable, cannot query gas limit"))
-			}
-		};
-
-		// Determine the highest possible gas limits
-		let mut highest = match request.gas {
-			Some(gas) => gas,
-			None => {
-				// query current block's gas limit
-				get_current_block_gas_limit().await?
-			}
-=======
 
 			block
 				.ok_or_else(|| internal_err("block unavailable, cannot query gas limit"))?
@@ -411,7 +379,6 @@
 				amount
 			}
 			None => max_gas_limit,
->>>>>>> ce45aff1
 		};
 
 		let api = client.runtime_api();
@@ -656,11 +623,7 @@
 						used_gas: _,
 					} = executable(
 						request.clone(),
-<<<<<<< HEAD
-						get_current_block_gas_limit().await?,
-=======
 						max_gas_limit,
->>>>>>> ce45aff1
 						api_version,
 						client.runtime_api(),
 						estimate_mode,
@@ -721,13 +684,9 @@
 						}
 						previous_highest = highest;
 					}
-<<<<<<< HEAD
-					ExitReason::Revert(_) | ExitReason::Error(ExitError::OutOfGas) => {
-=======
 					ExitReason::Revert(_)
 					| ExitReason::Error(ExitError::OutOfGas)
 					| ExitReason::Error(ExitError::InvalidCode(_)) => {
->>>>>>> ce45aff1
 						lowest = mid;
 					}
 					other => error_on_execution_failure(&other, &data)?,
