--- conflicted
+++ resolved
@@ -147,18 +147,6 @@
 			)),
 		)
 	}
-<<<<<<< HEAD
-}
-
-pub trait AccountCodeProvider<Block: BlockT> {
-	fn code(&self, block: &BlockId<Block>, address: H160) -> Option<Vec<u8>>;
-}
-
-impl<Block: BlockT> AccountCodeProvider<Block> for () {
-	fn code(&self, _block: &BlockId<Block>, _address: H160) -> Option<Vec<u8>> {
-		None
-	}
-=======
 
 	/// Prior to eip-1559 there is no base fee.
 	fn base_fee(&self, _block: &BlockId<Block>) -> Option<U256> {
@@ -173,5 +161,14 @@
 	fn is_eip1559(&self, _block: &BlockId<Block>) -> bool {
 		false
 	}
->>>>>>> 8a93fdc6
+}
+
+pub trait AccountCodeProvider<Block: BlockT> {
+	fn code(&self, block: &BlockId<Block>, address: H160) -> Option<Vec<u8>>;
+}
+
+impl<Block: BlockT> AccountCodeProvider<Block> for () {
+	fn code(&self, _block: &BlockId<Block>, _address: H160) -> Option<Vec<u8>> {
+		None
+	}
 }