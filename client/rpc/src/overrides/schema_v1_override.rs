// SPDX-License-Identifier: GPL-3.0-or-later WITH Classpath-exception-2.0
// This file is part of Frontier.
//
// Copyright (c) 2017-2022 Parity Technologies (UK) Ltd.
//
// This program is free software: you can redistribute it and/or modify
// it under the terms of the GNU General Public License as published by
// the Free Software Foundation, either version 3 of the License, or
// (at your option) any later version.
//
// This program is distributed in the hope that it will be useful,
// but WITHOUT ANY WARRANTY; without even the implied warranty of
// MERCHANTABILITY or FITNESS FOR A PARTICULAR PURPOSE. See the
// GNU General Public License for more details.
//
// You should have received a copy of the GNU General Public License
// along with this program. If not, see <https://www.gnu.org/licenses/>.

use std::{marker::PhantomData, sync::Arc};

use codec::Decode;
use ethereum_types::{H160, H256, U256};
// Substrate
use sc_client_api::backend::{Backend, StateBackend, StorageProvider};
use sp_api::{BlockId, ProvideRuntimeApi};
use sp_runtime::{
	traits::{BlakeTwo256, Block as BlockT},
	Permill,
};
use sp_storage::StorageKey;
<<<<<<< HEAD

use fp_rpc::{EthereumRuntimeRPCApi, TransactionStatus};
=======
// Frontier
use fp_rpc::TransactionStatus;
use fp_storage::*;
>>>>>>> d2516b35

use super::{blake2_128_extend, storage_prefix_build, StorageOverride};

/// An override for runtimes that use Schema V1
pub struct SchemaV1Override<B: BlockT, C, BE> {
	client: Arc<C>,
	_marker: PhantomData<(B, BE)>,
}

impl<B: BlockT, C, BE> SchemaV1Override<B, C, BE> {
	pub fn new(client: Arc<C>) -> Self {
		Self {
			client,
			_marker: PhantomData,
		}
	}
}

impl<B, C, BE> SchemaV1Override<B, C, BE>
where
	B: BlockT<Hash = H256> + Send + Sync + 'static,
	C: StorageProvider<B, BE> + Send + Sync + 'static,
	BE: Backend<B> + 'static,
	BE::State: StateBackend<BlakeTwo256>,
{
	fn query_storage<T: Decode>(&self, id: &BlockId<B>, key: &StorageKey) -> Option<T> {
		if let Ok(Some(data)) = self.client.storage(id, key) {
			if let Ok(result) = Decode::decode(&mut &data.0[..]) {
				return Some(result);
			}
		}
		None
	}
}

impl<Block, C, BE> StorageOverride<Block> for SchemaV1Override<Block, C, BE>
where
	C: ProvideRuntimeApi<Block>,
	C::Api: EthereumRuntimeRPCApi<Block>,
	C: StorageProvider<Block, BE> + Send + Sync + 'static,
	BE: Backend<Block> + 'static,
	BE::State: StateBackend<BlakeTwo256>,
	Block: BlockT<Hash = H256> + Send + Sync + 'static,
	C: Send + Sync + 'static,
{
	/// For a given account address, returns pallet_evm::AccountCodes.
<<<<<<< HEAD
	fn account_code_at(&self, block: &BlockId<Block>, address: H160) -> Option<Vec<u8>> {
		let api = self.client.runtime_api();
		api.account_code_at(block, address).ok()
=======
	fn account_code_at(&self, block: &BlockId<B>, address: H160) -> Option<Vec<u8>> {
		let mut key: Vec<u8> = storage_prefix_build(PALLET_EVM, EVM_ACCOUNT_CODES);
		key.extend(blake2_128_extend(address.as_bytes()));
		self.query_storage::<Vec<u8>>(block, &StorageKey(key))
>>>>>>> d2516b35
	}

	/// For a given account address and index, returns pallet_evm::AccountStorages.
	fn storage_at(&self, block: &BlockId<Block>, address: H160, index: U256) -> Option<H256> {
		let tmp: &mut [u8; 32] = &mut [0; 32];
		index.to_big_endian(tmp);

		let mut key: Vec<u8> = storage_prefix_build(PALLET_EVM, EVM_ACCOUNT_STORAGES);
		key.extend(blake2_128_extend(address.as_bytes()));
		key.extend(blake2_128_extend(tmp));

		self.query_storage::<H256>(block, &StorageKey(key))
	}

	/// Return the current block.
	fn current_block(&self, block: &BlockId<Block>) -> Option<ethereum::BlockV2> {
		self.query_storage::<ethereum::BlockV0>(
			block,
			&StorageKey(storage_prefix_build(
				PALLET_ETHEREUM,
				ETHEREUM_CURRENT_BLOCK,
			)),
		)
		.map(Into::into)
	}

	/// Return the current receipt.
	fn current_receipts(&self, block: &BlockId<Block>) -> Option<Vec<ethereum::ReceiptV3>> {
		self.query_storage::<Vec<ethereum::ReceiptV0>>(
			block,
			&StorageKey(storage_prefix_build(
				PALLET_ETHEREUM,
				ETHEREUM_CURRENT_RECEIPTS,
			)),
		)
		.map(|receipts| {
			receipts
				.into_iter()
				.map(|r| {
					ethereum::ReceiptV3::Legacy(ethereum::EIP658ReceiptData {
						status_code: r.state_root.to_low_u64_be() as u8,
						used_gas: r.used_gas,
						logs_bloom: r.logs_bloom,
						logs: r.logs,
					})
				})
				.collect()
		})
	}

	/// Return the current transaction status.
	fn current_transaction_statuses(
		&self,
		block: &BlockId<Block>,
	) -> Option<Vec<TransactionStatus>> {
		self.query_storage::<Vec<TransactionStatus>>(
			block,
			&StorageKey(storage_prefix_build(
				PALLET_ETHEREUM,
				ETHEREUM_CURRENT_TRANSACTION_STATUS,
			)),
		)
	}

	/// Prior to eip-1559 there is no base fee.
	fn base_fee(&self, _block: &BlockId<Block>) -> Option<U256> {
		None
	}

	/// Prior to eip-1559 there is no elasticity.
	fn elasticity(&self, _block: &BlockId<Block>) -> Option<Permill> {
		None
	}

	fn is_eip1559(&self, _block: &BlockId<Block>) -> bool {
		false
	}
}<|MERGE_RESOLUTION|>--- conflicted
+++ resolved
@@ -28,14 +28,9 @@
 	Permill,
 };
 use sp_storage::StorageKey;
-<<<<<<< HEAD
-
+// Frontier
 use fp_rpc::{EthereumRuntimeRPCApi, TransactionStatus};
-=======
-// Frontier
-use fp_rpc::TransactionStatus;
 use fp_storage::*;
->>>>>>> d2516b35
 
 use super::{blake2_128_extend, storage_prefix_build, StorageOverride};
 
@@ -82,16 +77,9 @@
 	C: Send + Sync + 'static,
 {
 	/// For a given account address, returns pallet_evm::AccountCodes.
-<<<<<<< HEAD
 	fn account_code_at(&self, block: &BlockId<Block>, address: H160) -> Option<Vec<u8>> {
 		let api = self.client.runtime_api();
 		api.account_code_at(block, address).ok()
-=======
-	fn account_code_at(&self, block: &BlockId<B>, address: H160) -> Option<Vec<u8>> {
-		let mut key: Vec<u8> = storage_prefix_build(PALLET_EVM, EVM_ACCOUNT_CODES);
-		key.extend(blake2_128_extend(address.as_bytes()));
-		self.query_storage::<Vec<u8>>(block, &StorageKey(key))
->>>>>>> d2516b35
 	}
 
 	/// For a given account address and index, returns pallet_evm::AccountStorages.
