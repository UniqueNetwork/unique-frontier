--- conflicted
+++ resolved
@@ -26,19 +26,18 @@
 	blockchain::HeaderBackend,
 };
 use sp_api::BlockId;
-use sp_blockchain::HeaderBackend;
 use sp_runtime::{
-<<<<<<< HEAD
-	traits::{BlakeTwo256, Block as BlockT, Header},
-=======
 	traits::{BlakeTwo256, Block as BlockT, Header as HeaderT},
->>>>>>> aca04f22
 	Permill,
 };
 use sp_storage::StorageKey;
 // Frontier
 use fp_rpc::TransactionStatus;
 use fp_storage::*;
+
+// Unique
+use fp_rpc::EthereumRuntimeRPCApi;
+use sp_api::ProvideRuntimeApi;
 
 use super::{blake2_128_extend, storage_prefix_build, StorageOverride};
 
@@ -60,28 +59,16 @@
 impl<B, C, BE> SchemaV3Override<B, C, BE>
 where
 	B: BlockT<Hash = H256> + Send + Sync + 'static,
-<<<<<<< HEAD
-	C: HeaderBackend<B> + StorageProvider<B, BE> + Send + Sync + 'static,
-=======
 	C: StorageProvider<B, BE> + HeaderBackend<B> + Send + Sync + 'static,
->>>>>>> aca04f22
 	BE: Backend<B> + 'static,
 	BE::State: StateBackend<BlakeTwo256>,
 {
 	fn query_storage<T: Decode>(&self, id: &BlockId<B>, key: &StorageKey) -> Option<T> {
-<<<<<<< HEAD
-		let hash = self.client.header(*id).ok()??.hash();
-
-		if let Ok(Some(data)) = self.client.storage(hash, key) {
-			if let Ok(result) = Decode::decode(&mut &data.0[..]) {
-				return Some(result);
-=======
 		if let Ok(Some(header)) = self.client.header(*id) {
 			if let Ok(Some(data)) = self.client.storage(header.hash(), key) {
 				if let Ok(result) = Decode::decode(&mut &data.0[..]) {
 					return Some(result);
 				}
->>>>>>> aca04f22
 			}
 		}
 		None
@@ -91,19 +78,18 @@
 impl<B, C, BE> StorageOverride<B> for SchemaV3Override<B, C, BE>
 where
 	B: BlockT<Hash = H256> + Send + Sync + 'static,
-<<<<<<< HEAD
-	C: HeaderBackend<B> + StorageProvider<B, BE> + Send + Sync + 'static,
-=======
 	C: StorageProvider<B, BE> + HeaderBackend<B> + Send + Sync + 'static,
->>>>>>> aca04f22
 	BE: Backend<B> + 'static,
 	BE::State: StateBackend<BlakeTwo256>,
+	// Unique
+	C: ProvideRuntimeApi<B>,
+	C::Api: EthereumRuntimeRPCApi<B>,
 {
 	/// For a given account address, returns pallet_evm::AccountCodes.
 	fn account_code_at(&self, block: &BlockId<B>, address: H160) -> Option<Vec<u8>> {
-		let mut key: Vec<u8> = storage_prefix_build(PALLET_EVM, EVM_ACCOUNT_CODES);
-		key.extend(blake2_128_extend(address.as_bytes()));
-		self.query_storage::<Vec<u8>>(block, &StorageKey(key))
+		// Unique: always use runtime api, as precompiles can have associated code
+		let api = self.client.runtime_api();
+		api.account_code_at(block, address).ok()
 	}
 
 	/// For a given account address and index, returns pallet_evm::AccountStorages.
