// SPDX-License-Identifier: GPL-3.0-or-later WITH Classpath-exception-2.0
// This file is part of Frontier.
//
// Copyright (c) 2020-2022 Parity Technologies (UK) Ltd.
//
// This program is free software: you can redistribute it and/or modify
// it under the terms of the GNU General Public License as published by
// the Free Software Foundation, either version 3 of the License, or
// (at your option) any later version.
//
// This program is distributed in the hope that it will be useful,
// but WITHOUT ANY WARRANTY; without even the implied warranty of
// MERCHANTABILITY or FITNESS FOR A PARTICULAR PURPOSE. See the
// GNU General Public License for more details.
//
// You should have received a copy of the GNU General Public License
// along with this program. If not, see <https://www.gnu.org/licenses/>.

use std::{collections::BTreeMap, marker::PhantomData, sync::Arc};

use ethereum::{BlockV2 as EthereumBlock, TransactionV2 as EthereumTransaction};
use ethereum_types::{H256, U256};
use futures::{FutureExt as _, StreamExt as _};
<<<<<<< HEAD
use jsonrpsee::SubscriptionSink;

=======
use jsonrpsee::{types::SubscriptionResult, SubscriptionSink};
// Substrate
>>>>>>> d2516b35
use sc_client_api::{
	backend::{Backend, StateBackend, StorageProvider},
	client::BlockchainEvents,
};
use sc_network::{ExHashT, NetworkService, NetworkStatusProvider};
use sc_rpc::SubscriptionTaskExecutor;
use sc_transaction_pool_api::TransactionPool;
use sp_api::{ApiExt, BlockId, ProvideRuntimeApi};
use sp_blockchain::HeaderBackend;
use sp_consensus::SyncOracle;
use sp_core::hashing::keccak_256;
use sp_runtime::traits::{BlakeTwo256, Block as BlockT, UniqueSaturatedInto};
// Frontier
use fc_rpc_core::{
	types::{
		pubsub::{Kind, Params, PubSubSyncStatus, Result as PubSubResult, SyncStatusMetadata},
		Bytes, FilteredParams, Header, Log, Rich,
	},
	EthPubSubApiServer,
};
use fp_rpc::EthereumRuntimeRPCApi;

use sp_consensus::SyncOracle;

use crate::{frontier_backend_client, overrides::OverrideHandle};

#[derive(Debug)]
pub struct EthereumSubIdProvider;

impl jsonrpsee::core::traits::IdProvider for EthereumSubIdProvider {
	fn next_id(&self) -> jsonrpsee::types::SubscriptionId<'static> {
		format!("0x{}", hex::encode(rand::random::<u128>().to_le_bytes())).into()
	}
}

/// Eth pub-sub API implementation.
pub struct EthPubSub<B: BlockT, P, C, BE, H: ExHashT> {
	pool: Arc<P>,
	client: Arc<C>,
	network: Arc<NetworkService<B, H>>,
	subscriptions: SubscriptionTaskExecutor,
	overrides: Arc<OverrideHandle<B>>,
	starting_block: u64,
	_marker: PhantomData<BE>,
}

impl<B: BlockT, P, C, BE, H: ExHashT> EthPubSub<B, P, C, BE, H>
where
	C: HeaderBackend<B> + Send + Sync + 'static,
{
	pub fn new(
		pool: Arc<P>,
		client: Arc<C>,
		network: Arc<NetworkService<B, H>>,
		subscriptions: SubscriptionTaskExecutor,
		overrides: Arc<OverrideHandle<B>>,
	) -> Self {
		// Capture the best block as seen on initialization. Used for syncing subscriptions.
		let starting_block =
			UniqueSaturatedInto::<u64>::unique_saturated_into(client.info().best_number);
		Self {
			pool,
			client,
			network,
			subscriptions,
			overrides,
			starting_block,
			_marker: PhantomData,
		}
	}
}

struct EthSubscriptionResult;
impl EthSubscriptionResult {
	pub fn new_heads(block: EthereumBlock) -> PubSubResult {
		PubSubResult::Header(Box::new(Rich {
			inner: Header {
				hash: Some(H256::from(keccak_256(&rlp::encode(&block.header)))),
				parent_hash: block.header.parent_hash,
				uncles_hash: block.header.ommers_hash,
				author: block.header.beneficiary,
				miner: block.header.beneficiary,
				state_root: block.header.state_root,
				transactions_root: block.header.transactions_root,
				receipts_root: block.header.receipts_root,
				number: Some(block.header.number),
				gas_used: block.header.gas_used,
				gas_limit: block.header.gas_limit,
				extra_data: Bytes(block.header.extra_data.clone()),
				logs_bloom: block.header.logs_bloom,
				timestamp: U256::from(block.header.timestamp),
				difficulty: block.header.difficulty,
				nonce: Some(block.header.nonce),
				size: Some(U256::from(rlp::encode(&block.header).len() as u32)),
			},
			extra_info: BTreeMap::new(),
		}))
	}
	pub fn logs(
		block: EthereumBlock,
		receipts: Vec<ethereum::ReceiptV3>,
		params: &FilteredParams,
	) -> Vec<Log> {
		let block_hash = Some(H256::from(keccak_256(&rlp::encode(&block.header))));
		let mut logs: Vec<Log> = vec![];
		let mut log_index: u32 = 0;
		for (receipt_index, receipt) in receipts.into_iter().enumerate() {
			let receipt_logs = match receipt {
				ethereum::ReceiptV3::Legacy(d)
				| ethereum::ReceiptV3::EIP2930(d)
				| ethereum::ReceiptV3::EIP1559(d) => d.logs,
			};
			let mut transaction_log_index: u32 = 0;
			let transaction_hash: Option<H256> = if receipt_logs.len() > 0 {
				Some(block.transactions[receipt_index as usize].hash())
			} else {
				None
			};
			for log in receipt_logs {
				if Self::add_log(block_hash.unwrap(), &log, &block, params) {
					logs.push(Log {
						address: log.address,
						topics: log.topics,
						data: Bytes(log.data),
						block_hash,
						block_number: Some(block.header.number),
						transaction_hash,
						transaction_index: Some(U256::from(receipt_index)),
						log_index: Some(U256::from(log_index)),
						transaction_log_index: Some(U256::from(transaction_log_index)),
						removed: false,
					});
				}
				log_index += 1;
				transaction_log_index += 1;
			}
		}
		logs
	}
	fn add_log(
		block_hash: H256,
		ethereum_log: &ethereum::Log,
		block: &EthereumBlock,
		params: &FilteredParams,
	) -> bool {
		let log = Log {
			address: ethereum_log.address,
			topics: ethereum_log.topics.clone(),
			data: Bytes(ethereum_log.data.clone()),
			block_hash: None,
			block_number: None,
			transaction_hash: None,
			transaction_index: None,
			log_index: None,
			transaction_log_index: None,
			removed: false,
		};
		if params.filter.is_some() {
			let block_number =
				UniqueSaturatedInto::<u64>::unique_saturated_into(block.header.number);
			if !params.filter_block_range(block_number)
				|| !params.filter_block_hash(block_hash)
				|| !params.filter_address(&log)
				|| !params.filter_topics(&log)
			{
				return false;
			}
		}
		true
	}
}

impl<B: BlockT, P, C, BE, H: ExHashT> EthPubSubApiServer for EthPubSub<B, P, C, BE, H>
where
	B: BlockT<Hash = H256> + Send + Sync + 'static,
	P: TransactionPool<Block = B> + Send + Sync + 'static,
	C: ProvideRuntimeApi<B> + StorageProvider<B, BE> + BlockchainEvents<B>,
	C: HeaderBackend<B> + Send + Sync + 'static,
	C::Api: EthereumRuntimeRPCApi<B>,
	BE: Backend<B> + 'static,
	BE::State: StateBackend<BlakeTwo256>,
{
<<<<<<< HEAD
	fn subscribe(&self, mut sink: SubscriptionSink, kind: Kind, params: Option<Params>) -> jsonrpsee::types::SubscriptionResult {
=======
	fn subscribe(
		&self,
		mut sink: SubscriptionSink,
		kind: Kind,
		params: Option<Params>,
	) -> SubscriptionResult {
>>>>>>> d2516b35
		sink.accept()?;

		let filtered_params = match params {
			Some(Params::Logs(filter)) => FilteredParams::new(Some(filter)),
			_ => FilteredParams::default(),
		};

		let client = self.client.clone();
		let pool = self.pool.clone();
		let network = self.network.clone();
		let overrides = self.overrides.clone();
		let starting_block = self.starting_block;
		let fut = async move {
			match kind {
				Kind::Logs => {
					let stream = client
						.import_notification_stream()
						.filter_map(move |notification| {
							if notification.is_new_best {
								let id = BlockId::Hash(notification.hash);

								let schema = frontier_backend_client::onchain_storage_schema::<
									B,
									C,
									BE,
								>(client.as_ref(), id);
								let handler = overrides
									.schemas
									.get(&schema)
									.unwrap_or(&overrides.fallback);

								let block = handler.current_block(&id);
								let receipts = handler.current_receipts(&id);

								match (receipts, block) {
									(Some(receipts), Some(block)) => {
										core::future::ready(Some((block, receipts)))
									}
									_ => core::future::ready(None),
								}
							} else {
								core::future::ready(None)
							}
						})
						.flat_map(move |(block, receipts)| {
							futures::stream::iter(EthSubscriptionResult::logs(
								block,
								receipts,
								&filtered_params,
							))
						})
						.map(|x| PubSubResult::Log(Box::new(x)));
					sink.pipe_from_stream(stream).await;
				}
				Kind::NewHeads => {
					let stream = client
						.import_notification_stream()
						.filter_map(move |notification| {
							if notification.is_new_best {
								let id = BlockId::Hash(notification.hash);

								let schema = frontier_backend_client::onchain_storage_schema::<
									B,
									C,
									BE,
								>(client.as_ref(), id);
								let handler = overrides
									.schemas
									.get(&schema)
									.unwrap_or(&overrides.fallback);

								let block = handler.current_block(&id);
								core::future::ready(block)
							} else {
								core::future::ready(None)
							}
						})
						.map(EthSubscriptionResult::new_heads);
					sink.pipe_from_stream(stream).await;
				}
				Kind::NewPendingTransactions => {
					use sc_transaction_pool_api::InPoolTransaction;

					let stream = pool
						.import_notification_stream()
						.filter_map(move |txhash| {
							if let Some(xt) = pool.ready_transaction(&txhash) {
								let best_block: BlockId<B> = BlockId::Hash(client.info().best_hash);

								let api = client.runtime_api();

								let api_version = if let Ok(Some(api_version)) =
									api.api_version::<dyn EthereumRuntimeRPCApi<B>>(&best_block)
								{
									api_version
								} else {
									return futures::future::ready(None);
								};

								let xts = vec![xt.data().clone()];

								let txs: Option<Vec<EthereumTransaction>> = if api_version > 1 {
									api.extrinsic_filter(&best_block, xts).ok()
								} else {
									#[allow(deprecated)]
									if let Ok(legacy) =
										api.extrinsic_filter_before_version_2(&best_block, xts)
									{
										Some(legacy.into_iter().map(|tx| tx.into()).collect())
									} else {
										None
									}
								};

								let res = match txs {
									Some(txs) => {
										if txs.len() == 1 {
											Some(txs[0].clone())
										} else {
											None
										}
									}
									_ => None,
								};
								futures::future::ready(res)
							} else {
								futures::future::ready(None)
							}
						})
						.map(|transaction| PubSubResult::TransactionHash(transaction.hash()));
					sink.pipe_from_stream(stream).await;
				}
				Kind::Syncing => {
					let client = Arc::clone(&client);
					let network = Arc::clone(&network);
					// Gets the node syncing status.
					// The response is expected to be serialized either as a plain boolean
					// if the node is not syncing, or a structure containing syncing metadata
					// in case it is.
					async fn status<C: HeaderBackend<B>, B: BlockT, H: ExHashT + Send + Sync>(
						client: Arc<C>,
						network: Arc<NetworkService<B, H>>,
						starting_block: u64,
					) -> PubSubSyncStatus {
						if network.is_major_syncing() {
							// Get the target block to sync.
							// This value is only exposed through substrate async Api
							// in the `NetworkService`.
							let highest_block = network
								.status()
								.await
								.ok()
								.and_then(|res| res.best_seen_block)
								.map(UniqueSaturatedInto::<u64>::unique_saturated_into);
							// Best imported block.
							let current_block = UniqueSaturatedInto::<u64>::unique_saturated_into(
								client.info().best_number,
							);

							PubSubSyncStatus::Detailed(SyncStatusMetadata {
								syncing: true,
								starting_block,
								current_block,
								highest_block,
							})
						} else {
							PubSubSyncStatus::Simple(false)
						}
					}
					// On connection subscriber expects a value.
					// Because import notifications are only emitted when the node is synced or
					// in case of reorg, the first event is emited right away.
					let _ = sink.send(&PubSubResult::SyncState(
						status(Arc::clone(&client), Arc::clone(&network), starting_block).await,
					));

					// When the node is not under a major syncing (i.e. from genesis), react
					// normally to import notifications.
					//
					// Only send new notifications down the pipe when the syncing status changed.
					let mut stream = client.clone().import_notification_stream();
					let mut last_syncing_status = network.is_major_syncing();
					while (stream.next().await).is_some() {
						let syncing_status = network.is_major_syncing();
						if syncing_status != last_syncing_status {
							let _ = sink.send(&PubSubResult::SyncState(
								status(client.clone(), network.clone(), starting_block).await,
							));
						}
						last_syncing_status = syncing_status;
					}
				}
			}
		}
		.boxed();
		self.subscriptions.spawn(
			"frontier-rpc-subscription",
			Some("rpc"),
			fut.map(drop).boxed(),
		);
<<<<<<< HEAD

=======
>>>>>>> d2516b35
		Ok(())
	}
}<|MERGE_RESOLUTION|>--- conflicted
+++ resolved
@@ -21,13 +21,8 @@
 use ethereum::{BlockV2 as EthereumBlock, TransactionV2 as EthereumTransaction};
 use ethereum_types::{H256, U256};
 use futures::{FutureExt as _, StreamExt as _};
-<<<<<<< HEAD
-use jsonrpsee::SubscriptionSink;
-
-=======
 use jsonrpsee::{types::SubscriptionResult, SubscriptionSink};
 // Substrate
->>>>>>> d2516b35
 use sc_client_api::{
 	backend::{Backend, StateBackend, StorageProvider},
 	client::BlockchainEvents,
@@ -49,8 +44,6 @@
 	EthPubSubApiServer,
 };
 use fp_rpc::EthereumRuntimeRPCApi;
-
-use sp_consensus::SyncOracle;
 
 use crate::{frontier_backend_client, overrides::OverrideHandle};
 
@@ -210,16 +203,12 @@
 	BE: Backend<B> + 'static,
 	BE::State: StateBackend<BlakeTwo256>,
 {
-<<<<<<< HEAD
-	fn subscribe(&self, mut sink: SubscriptionSink, kind: Kind, params: Option<Params>) -> jsonrpsee::types::SubscriptionResult {
-=======
 	fn subscribe(
 		&self,
 		mut sink: SubscriptionSink,
 		kind: Kind,
 		params: Option<Params>,
 	) -> SubscriptionResult {
->>>>>>> d2516b35
 		sink.accept()?;
 
 		let filtered_params = match params {
@@ -420,10 +409,6 @@
 			Some("rpc"),
 			fut.map(drop).boxed(),
 		);
-<<<<<<< HEAD
-
-=======
->>>>>>> d2516b35
 		Ok(())
 	}
 }