// SPDX-License-Identifier: GPL-3.0-or-later WITH Classpath-exception-2.0
// This file is part of Frontier.
//
// Copyright (c) 2020-2022 Parity Technologies (UK) Ltd.
//
// This program is free software: you can redistribute it and/or modify
// it under the terms of the GNU General Public License as published by
// the Free Software Foundation, either version 3 of the License, or
// (at your option) any later version.
//
// This program is distributed in the hope that it will be useful,
// but WITHOUT ANY WARRANTY; without even the implied warranty of
// MERCHANTABILITY or FITNESS FOR A PARTICULAR PURPOSE. See the
// GNU General Public License for more details.
//
// You should have received a copy of the GNU General Public License
// along with this program. If not, see <https://www.gnu.org/licenses/>.

use std::{collections::BTreeMap, iter, marker::PhantomData, sync::Arc};

use ethereum::{BlockV2 as EthereumBlock, TransactionV2 as EthereumTransaction};
use ethereum_types::{H256, U256};
use futures::{FutureExt as _, SinkExt as _, StreamExt as _};
use jsonrpc_core::Result as JsonRpcResult;
use jsonrpc_pubsub::{
	manager::{IdProvider, SubscriptionManager},
	typed::Subscriber,
	SubscriptionId,
};
use log::warn;
use rand::{distributions::Alphanumeric, thread_rng, Rng};

use sc_client_api::{
	backend::{Backend, StateBackend, StorageProvider},
	client::BlockchainEvents,
};
use sc_network::{ExHashT, NetworkService};
use sc_rpc::Metadata;
use sc_transaction_pool_api::TransactionPool;
use sp_api::{BlockId, ProvideRuntimeApi};
use sp_blockchain::HeaderBackend;
use sp_core::hashing::keccak_256;
use sp_runtime::traits::{BlakeTwo256, Block as BlockT, UniqueSaturatedInto};

use fc_rpc_core::{
	types::{
		pubsub::{Kind, Params, PubSubSyncStatus, Result as PubSubResult, SyncStatusMetadata},
		Bytes, FilteredParams, Header, Log, Rich,
	},
	EthPubSubApi as EthPubSubApiT,
};
use fp_rpc::EthereumRuntimeRPCApi;

use sp_api::ApiExt;

use crate::{frontier_backend_client, overrides::OverrideHandle};

#[derive(Copy, Clone, Eq, PartialEq, Hash, Debug)]
pub struct HexEncodedIdProvider {
	len: usize,
}

impl Default for HexEncodedIdProvider {
	fn default() -> Self {
		Self { len: 16 }
	}
}

impl IdProvider for HexEncodedIdProvider {
	type Id = String;
	fn next_id(&self) -> Self::Id {
		let mut rng = thread_rng();
		let id: String = iter::repeat(())
			.map(|()| rng.sample(Alphanumeric))
			.map(char::from)
			.take(self.len)
			.collect();
		let out = hex::encode(id);
		format!("0x{}", out)
	}
}

pub struct EthPubSubApi<B: BlockT, P, C, BE, H: ExHashT> {
	pool: Arc<P>,
	client: Arc<C>,
	network: Arc<NetworkService<B, H>>,
	subscriptions: SubscriptionManager<HexEncodedIdProvider>,
	overrides: Arc<OverrideHandle<B>>,
	starting_block: u64,
	_marker: PhantomData<BE>,
}

impl<B: BlockT, P, C, BE, H: ExHashT> EthPubSubApi<B, P, C, BE, H>
where
	C: HeaderBackend<B> + Send + Sync + 'static,
{
	pub fn new(
		pool: Arc<P>,
		client: Arc<C>,
		network: Arc<NetworkService<B, H>>,
		subscriptions: SubscriptionManager<HexEncodedIdProvider>,
		overrides: Arc<OverrideHandle<B>>,
	) -> Self {
		// Capture the best block as seen on initialization. Used for syncing subscriptions.
		let starting_block =
			UniqueSaturatedInto::<u64>::unique_saturated_into(client.info().best_number);
		Self {
			pool: pool.clone(),
			client: client.clone(),
			network,
			subscriptions,
			overrides,
			starting_block,
			_marker: PhantomData,
		}
	}
}

struct SubscriptionResult {}
impl SubscriptionResult {
	pub fn new() -> Self {
		SubscriptionResult {}
	}
	pub fn new_heads(&self, block: EthereumBlock) -> PubSubResult {
		PubSubResult::Header(Box::new(Rich {
			inner: Header {
				hash: Some(H256::from(keccak_256(&rlp::encode(&block.header)))),
				parent_hash: block.header.parent_hash,
				uncles_hash: block.header.ommers_hash,
				author: block.header.beneficiary,
				miner: block.header.beneficiary,
				state_root: block.header.state_root,
				transactions_root: block.header.transactions_root,
				receipts_root: block.header.receipts_root,
				number: Some(block.header.number),
				gas_used: block.header.gas_used,
				gas_limit: block.header.gas_limit,
				extra_data: Bytes(block.header.extra_data.clone()),
				logs_bloom: block.header.logs_bloom,
				timestamp: U256::from(block.header.timestamp),
				difficulty: block.header.difficulty,
				seal_fields: vec![
					Bytes(block.header.mix_hash.as_bytes().to_vec()),
					Bytes(block.header.nonce.as_bytes().to_vec()),
				],
				size: Some(U256::from(rlp::encode(&block).len() as u32)),
			},
			extra_info: BTreeMap::new(),
		}))
	}
	pub fn logs(
		&self,
		block: EthereumBlock,
		receipts: Vec<ethereum::ReceiptV3>,
		params: &FilteredParams,
	) -> Vec<Log> {
		let block_hash = Some(H256::from(keccak_256(&rlp::encode(&block.header))));
		let mut logs: Vec<Log> = vec![];
		let mut log_index: u32 = 0;
		for (receipt_index, receipt) in receipts.into_iter().enumerate() {
			let receipt_logs = match receipt {
				ethereum::ReceiptV3::Legacy(d)
				| ethereum::ReceiptV3::EIP2930(d)
				| ethereum::ReceiptV3::EIP1559(d) => d.logs,
			};
			let mut transaction_log_index: u32 = 0;
			let transaction_hash: Option<H256> = if receipt_logs.len() > 0 {
				Some(block.transactions[receipt_index as usize].hash())
			} else {
				None
			};
			for log in receipt_logs {
				if self.add_log(block_hash.unwrap(), &log, &block, params) {
					logs.push(Log {
						address: log.address,
						topics: log.topics,
						data: Bytes(log.data),
						block_hash,
						block_number: Some(block.header.number),
						transaction_hash,
						transaction_index: Some(U256::from(receipt_index)),
						log_index: Some(U256::from(log_index)),
						transaction_log_index: Some(U256::from(transaction_log_index)),
						removed: false,
					});
				}
				log_index += 1;
				transaction_log_index += 1;
			}
		}
		logs
	}
	fn add_log(
		&self,
		block_hash: H256,
		ethereum_log: &ethereum::Log,
		block: &EthereumBlock,
		params: &FilteredParams,
	) -> bool {
		let log = Log {
			address: ethereum_log.address.clone(),
			topics: ethereum_log.topics.clone(),
			data: Bytes(ethereum_log.data.clone()),
			block_hash: None,
			block_number: None,
			transaction_hash: None,
			transaction_index: None,
			log_index: None,
			transaction_log_index: None,
			removed: false,
		};
		if let Some(_) = params.filter {
			let block_number =
				UniqueSaturatedInto::<u64>::unique_saturated_into(block.header.number);
			if !params.filter_block_range(block_number)
				|| !params.filter_block_hash(block_hash)
				|| !params.filter_address(&log)
				|| !params.filter_topics(&log)
			{
				return false;
			}
		}
		true
	}
}

impl<B: BlockT, P, C, BE, H: ExHashT> EthPubSubApiT for EthPubSubApi<B, P, C, BE, H>
where
	B: BlockT<Hash = H256> + Send + Sync + 'static,
	P: TransactionPool<Block = B> + Send + Sync + 'static,
	C: ProvideRuntimeApi<B> + StorageProvider<B, BE> + BlockchainEvents<B>,
	C: HeaderBackend<B> + Send + Sync + 'static,
	C::Api: EthereumRuntimeRPCApi<B>,
	BE: Backend<B> + 'static,
	BE::State: StateBackend<BlakeTwo256>,
{
	type Metadata = Metadata;
	fn subscribe(
		&self,
		_metadata: Self::Metadata,
		subscriber: Subscriber<PubSubResult>,
		kind: Kind,
		params: Option<Params>,
	) {
		let filtered_params = match params {
			Some(Params::Logs(filter)) => FilteredParams::new(Some(filter)),
			_ => FilteredParams::default(),
		};

		let client = self.client.clone();
		let pool = self.pool.clone();
		let network = self.network.clone();
		let overrides = self.overrides.clone();
		let starting_block = self.starting_block;
		match kind {
			Kind::Logs => {
				self.subscriptions.add(subscriber, |sink| {
					let stream = client
						.import_notification_stream()
						.filter_map(move |notification| {
							if notification.is_new_best {
								let id = BlockId::Hash(notification.hash);

								let schema = frontier_backend_client::onchain_storage_schema::<
									B,
									C,
									BE,
								>(client.as_ref(), id);
								let handler = overrides
									.schemas
									.get(&schema)
									.unwrap_or(&overrides.fallback);

								let block = handler.current_block(&id);
								let receipts = handler.current_receipts(&id);

								match (receipts, block) {
									(Some(receipts), Some(block)) => {
										core::future::ready(Some((block, receipts)))
									}
									_ => core::future::ready(None),
								}
							} else {
								core::future::ready(None)
							}
						})
						.flat_map(move |(block, receipts)| {
							futures::stream::iter(SubscriptionResult::new().logs(
								block,
								receipts,
								&filtered_params,
							))
						})
						.map(|x| {
							return Ok::<Result<PubSubResult, jsonrpc_core::types::error::Error>, ()>(
								Ok(PubSubResult::Log(Box::new(x))),
							);
						});
					stream
						.forward(
							sink.sink_map_err(|e| warn!("Error sending notifications: {:?}", e)),
						)
						.map(|_| ())
				});
			}
			Kind::NewHeads => {
				self.subscriptions.add(subscriber, |sink| {
					let stream = client
						.import_notification_stream()
						.filter_map(move |notification| {
							if notification.is_new_best {
								let id = BlockId::Hash(notification.hash);

								let schema = frontier_backend_client::onchain_storage_schema::<
									B,
									C,
									BE,
								>(client.as_ref(), id);
								let handler = overrides
									.schemas
									.get(&schema)
									.unwrap_or(&overrides.fallback);

								let block = handler.current_block(&id);
								core::future::ready(block)
							} else {
								core::future::ready(None)
							}
						})
						.map(|block| {
							return Ok::<_, ()>(Ok(SubscriptionResult::new().new_heads(block)));
						});
					stream
						.forward(
							sink.sink_map_err(|e| warn!("Error sending notifications: {:?}", e)),
						)
						.map(|_| ())
				});
			}
			Kind::NewPendingTransactions => {
				use sc_transaction_pool_api::InPoolTransaction;

				self.subscriptions.add(subscriber, move |sink| {
					let stream = pool
						.import_notification_stream()
						.filter_map(move |txhash| {
							if let Some(xt) = pool.ready_transaction(&txhash) {
								let best_block: BlockId<B> = BlockId::Hash(client.info().best_hash);

								let api = client.runtime_api();

								let api_version = if let Ok(Some(api_version)) =
									api.api_version::<dyn EthereumRuntimeRPCApi<B>>(&best_block)
								{
									api_version
								} else {
									return futures::future::ready(None);
								};

								let xts = vec![xt.data().clone()];

								let txs: Option<Vec<EthereumTransaction>> = if api_version > 1 {
									api.extrinsic_filter(&best_block, xts).ok()
								} else {
									#[allow(deprecated)]
									if let Ok(legacy) =
										api.extrinsic_filter_before_version_2(&best_block, xts)
									{
										Some(legacy.into_iter().map(|tx| tx.into()).collect())
									} else {
										None
									}
								};

								let res = match txs {
									Some(txs) => {
										if txs.len() == 1 {
											Some(txs[0].clone())
										} else {
											None
										}
									}
									_ => None,
								};
								futures::future::ready(res)
							} else {
								futures::future::ready(None)
							}
						})
						.map(|transaction| {
							return Ok::<Result<PubSubResult, jsonrpc_core::types::error::Error>, ()>(
								Ok(PubSubResult::TransactionHash(transaction.hash())),
							);
						});
					stream
						.forward(
							sink.sink_map_err(|e| warn!("Error sending notifications: {:?}", e)),
						)
						.map(|_| ())
				});
			}
			Kind::Syncing => {
				self.subscriptions.add(subscriber, |sink| {
<<<<<<< HEAD
					let mut previous_syncing = network.is_major_syncing();
					let stream = client
						.import_notification_stream()
						.filter_map(move |notification| {
							let syncing = network.is_major_syncing();
							if notification.is_new_best && previous_syncing != syncing {
								previous_syncing = syncing;
								core::future::ready(Some(syncing))
							} else {
								core::future::ready(None)
=======
					let sink = sink.sink_map_err(|e| warn!("Error sending notifications: {:?}", e));

					let client = Arc::clone(&client);
					let network = Arc::clone(&network);
					let mut sink = sink.clone();
					async move {
						// Gets the node syncing status.
						// The response is expected to be serialized either as a plain boolean
						// if the node is not syncing, or a structure containing syncing metadata
						// in case it is.
						async fn status<
							C: HeaderBackend<B>,
							B: BlockT,
							H: ExHashT + Send + Sync,
						>(
							client: Arc<C>,
							network: Arc<NetworkService<B, H>>,
							starting_block: u64,
						) -> PubSubSyncStatus {
							if network.is_major_syncing() {
								// Get the target block to sync.
								// This value is only exposed through substrate async Api
								// in the `NetworkService`.
								let highest_block = network
									.status()
									.await
									.ok()
									.and_then(|res| res.best_seen_block)
									.map(|res| {
										UniqueSaturatedInto::<u64>::unique_saturated_into(res)
									});
								// Best imported block.
								let current_block =
									UniqueSaturatedInto::<u64>::unique_saturated_into(
										client.info().best_number,
									);

								PubSubSyncStatus::Detailed(SyncStatusMetadata {
									syncing: true,
									starting_block,
									current_block,
									highest_block,
								})
							} else {
								PubSubSyncStatus::Simple(false)
>>>>>>> a9e79288
							}
						}
						// On connection subscriber expects a value.
						// Because import notifications are only emitted when the node is synced or
						// in case of reorg, the first event is emited right away.
						let _ = sink
							.feed(Ok(PubSubResult::SyncState(
								status(Arc::clone(&client), Arc::clone(&network), starting_block)
									.await,
							)))
							.await;

						// When the node is not under a major syncing (i.e. from genesis), react
						// normally to import notifications.
						//
						// Only send new notifications down the pipe when the syncing status changed.
						client
							.import_notification_stream()
							.fold(
								network.is_major_syncing(),
								move |mut last_syncing_status, _| {
									let client = Arc::clone(&client);
									let network = Arc::clone(&network);
									let mut sink = sink.clone();
									async move {
										let syncing_status = network.is_major_syncing();
										if last_syncing_status != syncing_status {
											last_syncing_status = syncing_status;
											let _ = sink
												.feed(Ok(PubSubResult::SyncState(
													status(client, network, starting_block).await,
												)))
												.await;
										}
										last_syncing_status
									}
								},
							)
							.map(|_| ())
							.await
					}
				});
			}
		}
	}

	fn unsubscribe(
		&self,
		_metadata: Option<Self::Metadata>,
		subscription_id: SubscriptionId,
	) -> JsonRpcResult<bool> {
		Ok(self.subscriptions.cancel(subscription_id))
	}
}<|MERGE_RESOLUTION|>--- conflicted
+++ resolved
@@ -401,18 +401,6 @@
 			}
 			Kind::Syncing => {
 				self.subscriptions.add(subscriber, |sink| {
-<<<<<<< HEAD
-					let mut previous_syncing = network.is_major_syncing();
-					let stream = client
-						.import_notification_stream()
-						.filter_map(move |notification| {
-							let syncing = network.is_major_syncing();
-							if notification.is_new_best && previous_syncing != syncing {
-								previous_syncing = syncing;
-								core::future::ready(Some(syncing))
-							} else {
-								core::future::ready(None)
-=======
 					let sink = sink.sink_map_err(|e| warn!("Error sending notifications: {:?}", e));
 
 					let client = Arc::clone(&client);
@@ -458,7 +446,6 @@
 								})
 							} else {
 								PubSubSyncStatus::Simple(false)
->>>>>>> a9e79288
 							}
 						}
 						// On connection subscriber expects a value.
