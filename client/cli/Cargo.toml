--- conflicted
+++ resolved
@@ -11,11 +11,7 @@
 targets = ["x86_64-unknown-linux-gnu"]
 
 [dependencies]
-<<<<<<< HEAD
-clap = { version = "4.0.9", features = ["derive"] }
-=======
 clap = { version = "4.0", features = ["derive"] }
->>>>>>> aca04f22
 serde = { version = "1.0", features = ["derive"] }
 serde_json = "1.0"
 
@@ -23,19 +19,11 @@
 ethereum-types = "0.14.0"
 
 # Substrate
-<<<<<<< HEAD
-sc-cli = { version = "0.10.0-dev", git = "https://github.com/paritytech/substrate", branch = "polkadot-v0.9.33-asset-destroy", features = ["wasmtime"] }
-sc-service = { version = "0.10.0-dev", git = "https://github.com/paritytech/substrate", branch = "polkadot-v0.9.33-asset-destroy", features = ["wasmtime"] }
-sp-api = { version = "4.0.0-dev", git = "https://github.com/paritytech/substrate", branch = "polkadot-v0.9.33-asset-destroy" }
-sp-blockchain = { version = "4.0.0-dev", git = "https://github.com/paritytech/substrate", branch = "polkadot-v0.9.33-asset-destroy" }
-sp-runtime = { version = "6.0.0", git = "https://github.com/paritytech/substrate", branch = "polkadot-v0.9.33-asset-destroy" }
-=======
-sc-cli = { version = "0.10.0-dev", git = "https://github.com/paritytech/substrate", branch = "master" }
-sc-service = { version = "0.10.0-dev", git = "https://github.com/paritytech/substrate", branch = "master" }
-sp-api = { version = "4.0.0-dev", git = "https://github.com/paritytech/substrate", branch = "master" }
-sp-blockchain = { version = "4.0.0-dev", git = "https://github.com/paritytech/substrate", branch = "master" }
-sp-runtime = { version = "7.0.0", git = "https://github.com/paritytech/substrate", branch = "master" }
->>>>>>> aca04f22
+sc-cli = { version = "0.10.0-dev", git = "https://github.com/paritytech/substrate", branch = "polkadot-v0.9.35" }
+sc-service = { version = "0.10.0-dev", git = "https://github.com/paritytech/substrate", branch = "polkadot-v0.9.35" }
+sp-api = { version = "4.0.0-dev", git = "https://github.com/paritytech/substrate", branch = "polkadot-v0.9.35" }
+sp-blockchain = { version = "4.0.0-dev", git = "https://github.com/paritytech/substrate", branch = "polkadot-v0.9.35" }
+sp-runtime = { version = "7.0.0", git = "https://github.com/paritytech/substrate", branch = "polkadot-v0.9.35" }
 
 # Frontier
 fc-db = { path = "../db" }
@@ -48,18 +36,10 @@
 # Parity
 codec = { package = "parity-scale-codec", version = "3.2.1" }
 # Substrate
-<<<<<<< HEAD
-sc-block-builder = { version = "0.10.0-dev", git = "https://github.com/paritytech/substrate", branch = "polkadot-v0.9.33-asset-destroy" }
-sc-client-db = { version = "0.10.0-dev", git = "https://github.com/paritytech/substrate", branch = "polkadot-v0.9.33-asset-destroy" }
-sp-consensus = { version = "0.10.0-dev", git = "https://github.com/paritytech/substrate", branch = "polkadot-v0.9.33-asset-destroy" }
-sp-io = { version = "6.0.0", git = "https://github.com/paritytech/substrate", branch = "polkadot-v0.9.33-asset-destroy" }
-substrate-test-runtime-client = { version = "2.0.0", git = "https://github.com/paritytech/substrate", branch = "polkadot-v0.9.33-asset-destroy" }
-=======
-sc-block-builder = { version = "0.10.0-dev", git = "https://github.com/paritytech/substrate", branch = "master" }
-sc-client-db = { version = "0.10.0-dev", git = "https://github.com/paritytech/substrate", branch = "master" }
-sp-consensus = { version = "0.10.0-dev", git = "https://github.com/paritytech/substrate", branch = "master" }
-sp-io = { version = "7.0.0", git = "https://github.com/paritytech/substrate", branch = "master" }
-substrate-test-runtime-client = { version = "2.0.0", git = "https://github.com/paritytech/substrate", branch = "master" }
->>>>>>> aca04f22
+sc-block-builder = { version = "0.10.0-dev", git = "https://github.com/paritytech/substrate", branch = "polkadot-v0.9.35" }
+sc-client-db = { version = "0.10.0-dev", git = "https://github.com/paritytech/substrate", branch = "polkadot-v0.9.35" }
+sp-consensus = { version = "0.10.0-dev", git = "https://github.com/paritytech/substrate", branch = "polkadot-v0.9.35" }
+sp-io = { version = "7.0.0", git = "https://github.com/paritytech/substrate", branch = "polkadot-v0.9.35" }
+substrate-test-runtime-client = { version = "2.0.0", git = "https://github.com/paritytech/substrate", branch = "polkadot-v0.9.35" }
 # Frontier
 frontier-template-runtime = { path = "../../template/runtime" }