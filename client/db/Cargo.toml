[package]
name = "fc-db"
version = "2.0.0-dev"
authors = ["Parity Technologies <admin@parity.io>"]
edition = "2021"
license = "GPL-3.0-or-later WITH Classpath-exception-2.0"
description = "Frontier database backend"
repository = "https://github.com/paritytech/frontier/"

[package.metadata.docs.rs]
targets = ["x86_64-unknown-linux-gnu"]

[dependencies]
parking_lot = "0.12.1"

<<<<<<< HEAD
codec = { package = "parity-scale-codec", version = "3.0.0", features = [
    "derive",
] }
sc-client-db = { version = "0.10.0-dev", git = "https://github.com/paritytech/substrate", branch = "polkadot-v0.9.29" }
sp-core = { version = "6.0.0", git = "https://github.com/paritytech/substrate", branch = "polkadot-v0.9.29" }
sp-database = { version = "4.0.0-dev", git = "https://github.com/paritytech/substrate", branch = "polkadot-v0.9.29" }
sp-runtime = { version = "6.0.0", git = "https://github.com/paritytech/substrate", branch = "polkadot-v0.9.29" }
=======
# Parity
codec = { package = "parity-scale-codec", version = "3.0.0", features = ["derive"] }
kvdb-rocksdb = { version = "0.15.2", optional = true }
parity-db = { version = "0.3.16", optional = true }

# Substrate
sc-client-db = { version = "0.10.0-dev", git = "https://github.com/paritytech/substrate", branch = "master" }
sp-core = { version = "6.0.0", git = "https://github.com/paritytech/substrate", branch = "master" }
sp-database = { version = "4.0.0-dev", git = "https://github.com/paritytech/substrate", branch = "master" }
sp-runtime = { version = "6.0.0", git = "https://github.com/paritytech/substrate", branch = "master" }
>>>>>>> d2516b35

# Frontier
fp-storage = { version = "2.0.0-dev", path = "../../primitives/storage" }

[features]
default = ["kvdb-rocksdb", "parity-db"]<|MERGE_RESOLUTION|>--- conflicted
+++ resolved
@@ -13,26 +13,18 @@
 [dependencies]
 parking_lot = "0.12.1"
 
-<<<<<<< HEAD
+# Parity
 codec = { package = "parity-scale-codec", version = "3.0.0", features = [
     "derive",
 ] }
+kvdb-rocksdb = { version = "0.15.2", optional = true }
+parity-db = { version = "0.3.16", optional = true }
+
+# Substrate
 sc-client-db = { version = "0.10.0-dev", git = "https://github.com/paritytech/substrate", branch = "polkadot-v0.9.29" }
 sp-core = { version = "6.0.0", git = "https://github.com/paritytech/substrate", branch = "polkadot-v0.9.29" }
 sp-database = { version = "4.0.0-dev", git = "https://github.com/paritytech/substrate", branch = "polkadot-v0.9.29" }
 sp-runtime = { version = "6.0.0", git = "https://github.com/paritytech/substrate", branch = "polkadot-v0.9.29" }
-=======
-# Parity
-codec = { package = "parity-scale-codec", version = "3.0.0", features = ["derive"] }
-kvdb-rocksdb = { version = "0.15.2", optional = true }
-parity-db = { version = "0.3.16", optional = true }
-
-# Substrate
-sc-client-db = { version = "0.10.0-dev", git = "https://github.com/paritytech/substrate", branch = "master" }
-sp-core = { version = "6.0.0", git = "https://github.com/paritytech/substrate", branch = "master" }
-sp-database = { version = "4.0.0-dev", git = "https://github.com/paritytech/substrate", branch = "master" }
-sp-runtime = { version = "6.0.0", git = "https://github.com/paritytech/substrate", branch = "master" }
->>>>>>> d2516b35
 
 # Frontier
 fp-storage = { version = "2.0.0-dev", path = "../../primitives/storage" }
