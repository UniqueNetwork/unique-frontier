<<<<<<< HEAD
use crate::{
	mock::*, CallOrCreateInfo, RawOrigin, Transaction, TransactionAction, H160, H256, U256,
};
=======
// SPDX-License-Identifier: Apache-2.0
// This file is part of Frontier.
//
// Copyright (c) 2020-2022 Parity Technologies (UK) Ltd.
//
// Licensed under the Apache License, Version 2.0 (the "License");
// you may not use this file except in compliance with the License.
// You may obtain a copy of the License at
//
// 	http://www.apache.org/licenses/LICENSE-2.0
//
// Unless required by applicable law or agreed to in writing, software
// distributed under the License is distributed on an "AS IS" BASIS,
// WITHOUT WARRANTIES OR CONDITIONS OF ANY KIND, either express or implied.
// See the License for the specific language governing permissions and
// limitations under the License.

>>>>>>> 61c83001
use frame_support::{assert_err, assert_ok, unsigned::TransactionValidityError};
use rustc_hex::{FromHex, ToHex};
use sp_runtime::{
	traits::Applyable,
	transaction_validity::{InvalidTransaction, ValidTransactionBuilder},
};
use std::str::FromStr;

use crate::{
	mock::*, CallOrCreateInfo, RawOrigin, Transaction, TransactionAction, H160, H256, U256,
};

mod eip1559;
mod eip2930;
mod legacy;

// This ERC-20 contract mints the maximum amount of tokens to the contract creator.
// pragma solidity ^0.5.0;`
// import "https://github.com/OpenZeppelin/openzeppelin-contracts/blob/v2.5.1/contracts/token/ERC20/ERC20.sol";
// contract MyToken is ERC20 {
//	 constructor() public { _mint(msg.sender, 2**256 - 1); }
// }
pub const ERC20_CONTRACT_BYTECODE: &str = include_str!("./res/erc20_contract_bytecode.txt");<|MERGE_RESOLUTION|>--- conflicted
+++ resolved
@@ -1,8 +1,3 @@
-<<<<<<< HEAD
-use crate::{
-	mock::*, CallOrCreateInfo, RawOrigin, Transaction, TransactionAction, H160, H256, U256,
-};
-=======
 // SPDX-License-Identifier: Apache-2.0
 // This file is part of Frontier.
 //
@@ -20,7 +15,6 @@
 // See the License for the specific language governing permissions and
 // limitations under the License.
 
->>>>>>> 61c83001
 use frame_support::{assert_err, assert_ok, unsigned::TransactionValidityError};
 use rustc_hex::{FromHex, ToHex};
 use sp_runtime::{
