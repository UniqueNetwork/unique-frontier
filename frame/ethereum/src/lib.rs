--- conflicted
+++ resolved
@@ -59,11 +59,7 @@
 #[cfg(all(feature = "std", test))]
 mod tests;
 
-<<<<<<< HEAD
 #[derive(PartialEq, Eq, Clone, Encode, Decode, RuntimeDebug, TypeInfo)]
-=======
-#[derive(PartialEq, Eq, Clone, Encode, Decode, RuntimeDebug, scale_info::TypeInfo)]
->>>>>>> 8a93fdc6
 pub enum RawOrigin {
 	EthereumTransaction(H160),
 }
@@ -491,15 +487,6 @@
 			gas_limit.low_u64(),
 			<T as pallet_evm::Config>::config(),
 		);
-<<<<<<< HEAD
-		let transaction_cost = match transaction.action {
-			TransactionAction::Call(_) => {
-				evm::gasometer::call_transaction_cost(&transaction.input, &[])
-			}
-			TransactionAction::Create => {
-				evm::gasometer::create_transaction_cost(&transaction.input, &[])
-			}
-=======
 		let transaction_cost = match transaction_data.action {
 			TransactionAction::Call(_) => evm::gasometer::call_transaction_cost(
 				&transaction_data.input,
@@ -509,7 +496,6 @@
 				&transaction_data.input,
 				&transaction_data.access_list,
 			),
->>>>>>> 8a93fdc6
 		};
 		if gasometer.record_transaction(transaction_cost).is_err() {
 			return Err(InvalidTransaction::Custom(
@@ -550,8 +536,19 @@
 			return Err(InvalidTransaction::Payment.into());
 		};
 
-<<<<<<< HEAD
-		let fee = transaction.gas_price.saturating_mul(transaction.gas_limit);
+		if gas_price < base_fee {
+			return Err(InvalidTransaction::Payment.into());
+		}
+
+		let fee = gas_price.saturating_mul(gas_limit);
+		if let Some(max_priority_fee_per_gas) = transaction_data.max_priority_fee_per_gas {
+			// EIP-1559 transaction priority is determined by `max_priority_fee_per_gas`.
+			// If the transaction do not include this optional parameter, priority is now considered zero.
+			priority = max_priority_fee_per_gas.unique_saturated_into();
+			// Add the priority tip to the payable fee.
+			fee = fee.saturating_add(max_priority_fee_per_gas.saturating_mul(gas_limit));
+		}
+
 		let value = transaction.value;
 		let fee_payer = T::TransactionValidityHack::who_pays_fee(
 			origin,
@@ -575,25 +572,6 @@
 			if account_data.balance < value || fee_payer_data.balance < fee {
 				return Err(InvalidTransaction::Payment.into());
 			}
-=======
-		if gas_price < base_fee {
-			return Err(InvalidTransaction::Payment.into());
->>>>>>> 8a93fdc6
-		}
-
-		let mut fee = gas_price.saturating_mul(gas_limit);
-		if let Some(max_priority_fee_per_gas) = transaction_data.max_priority_fee_per_gas {
-			// EIP-1559 transaction priority is determined by `max_priority_fee_per_gas`.
-			// If the transaction do not include this optional parameter, priority is now considered zero.
-			priority = max_priority_fee_per_gas.unique_saturated_into();
-			// Add the priority tip to the payable fee.
-			fee = fee.saturating_add(max_priority_fee_per_gas.saturating_mul(gas_limit));
-		}
-
-		let account_data = pallet_evm::Pallet::<T>::account_basic(&origin);
-		let total_payment = transaction_data.value.saturating_add(fee);
-		if account_data.balance < total_payment {
-			return Err(InvalidTransaction::Payment.into());
 		}
 
 		Ok((account_data.nonce, priority))
