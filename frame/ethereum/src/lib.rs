--- conflicted
+++ resolved
@@ -904,12 +904,9 @@
 			}
 		};
 
-<<<<<<< HEAD
 		let from = T::CrossAccountId::from_eth(from);
 
-=======
 		let is_transactional = true;
->>>>>>> a9e79288
 		match action {
 			ethereum::TransactionAction::Call(target) => {
 				let res = T::Runner::call(
