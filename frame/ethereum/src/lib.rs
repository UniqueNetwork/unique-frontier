// SPDX-License-Identifier: Apache-2.0
// This file is part of Frontier.
//
// Copyright (c) 2020-2022 Parity Technologies (UK) Ltd.
//
// Licensed under the Apache License, Version 2.0 (the "License");
// you may not use this file except in compliance with the License.
// You may obtain a copy of the License at
//
// 	http://www.apache.org/licenses/LICENSE-2.0
//
// Unless required by applicable law or agreed to in writing, software
// distributed under the License is distributed on an "AS IS" BASIS,
// WITHOUT WARRANTIES OR CONDITIONS OF ANY KIND, either express or implied.
// See the License for the specific language governing permissions and
// limitations under the License.

//! # Ethereum pallet
//!
//! The Ethereum pallet works together with EVM pallet to provide full emulation
//! for Ethereum block processing.

// Ensure we're `no_std` when compiling for Wasm.
#![cfg_attr(not(feature = "std"), no_std)]
#![allow(clippy::comparison_chain, clippy::large_enum_variant)]

#[cfg(all(feature = "std", test))]
mod mock;
#[cfg(all(feature = "std", test))]
mod tests;

use core::fmt::Debug;

use codec::MaxEncodedLen;
use ethereum_types::{Bloom, BloomInput, H160, H256, H64, U256};
use evm::ExitReason;
use fp_consensus::{PostLog, PreLog, FRONTIER_ENGINE_ID};
use fp_ethereum::{
	TransactionData, TransactionValidationError, ValidatedTransaction as ValidatedTransactionT,
};
use fp_evm::{
	CallOrCreateInfo, CheckEvmTransaction, CheckEvmTransactionConfig, InvalidEvmTransactionError,
	WithdrawReason,
};
use fp_storage::{EthereumStorageSchema, PALLET_ETHEREUM_SCHEMA};
use frame_support::{
	codec::{Decode, Encode},
	dispatch::{DispatchInfo, DispatchResultWithPostInfo, Pays, PostDispatchInfo},
	scale_info::TypeInfo,
	traits::{EnsureOrigin, Get, PalletInfoAccess},
	weights::Weight,
};
use frame_system::{pallet_prelude::OriginFor, CheckWeight, WeightInfo};
use pallet_evm::{
	account::CrossAccountId, runner::stack::get_sponsor, BlockHashMapping, CurrentLogs,
	FeeCalculator, GasWeightMapping, Runner,
};
use sp_runtime::{
	generic::DigestItem,
	traits::{
		DispatchInfoOf, Dispatchable, One, PostDispatchInfoOf, Saturating, SignedExtension,
		UniqueSaturatedInto, Zero,
	},
	transaction_validity::{
		InvalidTransaction, TransactionValidity, TransactionValidityError, ValidTransactionBuilder,
	},
	DispatchErrorWithPostInfo, RuntimeDebug,
};
use sp_std::{marker::PhantomData, prelude::*};

pub use ethereum::{
	AccessListItem, BlockV2 as Block, EIP658ReceiptData, LegacyTransactionMessage, Log,
	ReceiptV3 as Receipt, TransactionAction, TransactionV2 as Transaction, EnvelopedEncodable,
};
pub use fp_rpc::TransactionStatus;

#[derive(Clone, Eq, PartialEq, RuntimeDebug, Encode, Decode, MaxEncodedLen, TypeInfo)]
pub enum RawOrigin {
	EthereumTransaction(H160),
}

pub fn ensure_ethereum_transaction<OuterOrigin>(o: OuterOrigin) -> Result<H160, &'static str>
where
	OuterOrigin: Into<Result<RawOrigin, OuterOrigin>>,
{
	match o.into() {
		Ok(RawOrigin::EthereumTransaction(n)) => Ok(n),
		_ => Err("bad origin: expected to be an Ethereum transaction"),
	}
}

pub struct EnsureEthereumTransaction;
impl<O: Into<Result<RawOrigin, O>> + From<RawOrigin>> EnsureOrigin<O>
	for EnsureEthereumTransaction
{
	type Success = H160;
	fn try_origin(o: O) -> Result<Self::Success, O> {
		o.into().map(|o| match o {
			RawOrigin::EthereumTransaction(id) => id,
		})
	}

	#[cfg(feature = "runtime-benchmarks")]
	fn successful_origin() -> O {
		O::from(RawOrigin::EthereumTransaction(Default::default()))
	}
}

impl<T> Call<T>
where
	OriginFor<T>: Into<Result<RawOrigin, OriginFor<T>>>,
	T: Send + Sync + Config,
	T::RuntimeCall: Dispatchable<Info = DispatchInfo, PostInfo = PostDispatchInfo>,
{
	pub fn is_self_contained(&self) -> bool {
		matches!(self, Call::transact { .. })
	}

	pub fn check_self_contained(&self) -> Option<Result<H160, TransactionValidityError>> {
		if let Call::transact { transaction } = self {
			let check = || {
				let origin = Pallet::<T>::recover_signer(transaction).ok_or(
					InvalidTransaction::Custom(TransactionValidationError::InvalidSignature as u8),
				)?;

				Ok(origin)
			};

			Some(check())
		} else {
			None
		}
	}

	pub fn pre_dispatch_self_contained(
		&self,
		origin: &H160,
		dispatch_info: &DispatchInfoOf<T::RuntimeCall>,
		len: usize,
	) -> Option<Result<(), TransactionValidityError>> {
		if let Call::transact { transaction } = self {
			if let Err(e) = CheckWeight::<T>::do_pre_dispatch(dispatch_info, len) {
				return Some(Err(e));
			}

			Some(Pallet::<T>::validate_transaction_in_block(
				*origin,
				transaction,
			))
		} else {
			None
		}
	}

	pub fn validate_self_contained(
		&self,
		origin: &H160,
		dispatch_info: &DispatchInfoOf<T::RuntimeCall>,
		len: usize,
	) -> Option<TransactionValidity> {
		if let Call::transact { transaction } = self {
			if let Err(e) = CheckWeight::<T>::do_validate(dispatch_info, len) {
				return Some(Err(e));
			}

			Some(Pallet::<T>::validate_transaction_in_pool(
				*origin,
				transaction,
			))
		} else {
			None
		}
	}
}

pub use self::pallet::*;

#[frame_support::pallet]
pub mod pallet {
	use super::*;
	use frame_support::pallet_prelude::*;
	use frame_system::pallet_prelude::*;

	#[pallet::pallet]
	#[pallet::generate_store(pub(super) trait Store)]
	#[pallet::without_storage_info]
	pub struct Pallet<T>(PhantomData<T>);

	#[pallet::origin]
	pub type Origin = RawOrigin;

	#[pallet::config]
	pub trait Config: frame_system::Config + pallet_timestamp::Config + pallet_evm::Config {
		/// The overarching event type.
		type RuntimeEvent: From<Event> + IsType<<Self as frame_system::Config>::RuntimeEvent>;
		/// How Ethereum state root is calculated.
		type StateRoot: Get<H256>;
	}

	#[pallet::hooks]
	impl<T: Config> Hooks<BlockNumberFor<T>> for Pallet<T> {
		fn on_finalize(n: T::BlockNumber) {
			<Pallet<T>>::store_block(
				fp_consensus::find_pre_log(&frame_system::Pallet::<T>::digest()).is_err(),
				U256::from(UniqueSaturatedInto::<u128>::unique_saturated_into(
					frame_system::Pallet::<T>::block_number(),
				)),
			);
			// move block hash pruning window by one block
			let block_hash_count = T::BlockHashCount::get();
			let to_remove = n
				.saturating_sub(block_hash_count)
				.saturating_sub(One::one());
			// keep genesis hash
			if !to_remove.is_zero() {
				<BlockHash<T>>::remove(U256::from(
					UniqueSaturatedInto::<u32>::unique_saturated_into(to_remove),
				));
			}
			Pending::<T>::kill();
			assert_eq!(<CurrentLogs<T>>::get().len(), 0, "fake transaction finalizer is not initialized, as some logs was left after block is finished");
		}

		fn on_initialize(_: T::BlockNumber) -> Weight {
			let mut weight = T::SystemWeightInfo::kill_storage(1);

			// If the digest contain an existing ethereum block(encoded as PreLog), If contains,
			// execute the imported block firstly and disable transact dispatch function.
			if let Ok(log) = fp_consensus::find_pre_log(&frame_system::Pallet::<T>::digest()) {
				let PreLog::Block(block) = log;

				for transaction in block.transactions {
					let source = Self::recover_signer(&transaction).expect(
						"pre-block transaction signature invalid; the block cannot be built",
					);

					Self::validate_transaction_in_block(source, &transaction).expect(
						"pre-block transaction verification failed; the block cannot be built",
					);
					let r = Self::apply_validated_transaction(source, transaction)
						.expect("pre-block apply transaction failed; the block cannot be built");

					weight = weight.saturating_add(r.actual_weight.unwrap_or_default());
				}
			}
			// Account for `on_finalize` weight:
			//	- read: frame_system::Pallet::<T>::digest()
			//	- read: frame_system::Pallet::<T>::block_number()
			//	- write: <Pallet<T>>::store_block()
			//	- write: <BlockHash<T>>::remove()
			weight.saturating_add(T::DbWeight::get().reads_writes(2, 2))
		}

		fn on_runtime_upgrade() -> Weight {
			frame_support::storage::unhashed::put::<EthereumStorageSchema>(
				PALLET_ETHEREUM_SCHEMA,
				&EthereumStorageSchema::V3,
			);

			T::DbWeight::get().writes(1)
		}
	}

	#[pallet::call]
	impl<T: Config> Pallet<T>
	where
		OriginFor<T>: Into<Result<RawOrigin, OriginFor<T>>>,
	{
		/// Transact an Ethereum transaction.
		#[pallet::weight({
			let without_base_extrinsic_weight = true;
			<T as pallet_evm::Config>::GasWeightMapping::gas_to_weight({
				let transaction_data: TransactionData = transaction.into();
				transaction_data.gas_limit.unique_saturated_into()
			}, without_base_extrinsic_weight)
		})]
		pub fn transact(
			origin: OriginFor<T>,
			transaction: Transaction,
		) -> DispatchResultWithPostInfo {
			let source = ensure_ethereum_transaction(origin)?;
			// Disable transact functionality if PreLog exist.
			assert!(
				fp_consensus::find_pre_log(&frame_system::Pallet::<T>::digest()).is_err(),
				"pre log already exists; block is invalid",
			);

			Self::apply_validated_transaction(source, transaction)
		}
	}

	#[pallet::event]
	#[pallet::generate_deposit(pub(super) fn deposit_event)]
	pub enum Event {
		/// An ethereum transaction was successfully executed.
		Executed {
			from: H160,
			to: H160,
			transaction_hash: H256,
			exit_reason: ExitReason,
		},
	}

	#[pallet::error]
	pub enum Error<T> {
		/// Signature is invalid.
		InvalidSignature,
		/// Pre-log is present, therefore transact is not allowed.
		PreLogExists,
	}

	/// Current building block's transactions and receipts.
	#[pallet::storage]
	#[pallet::getter(fn pending)]
	pub(super) type Pending<T: Config> =
		StorageValue<_, Vec<(Transaction, TransactionStatus, Receipt)>, ValueQuery>;

	/// The current Ethereum block.
	#[pallet::storage]
	#[pallet::getter(fn current_block)]
	pub(super) type CurrentBlock<T: Config> = StorageValue<_, ethereum::BlockV2>;

	/// The current Ethereum receipts.
	#[pallet::storage]
	#[pallet::getter(fn current_receipts)]
	pub(super) type CurrentReceipts<T: Config> = StorageValue<_, Vec<Receipt>>;

	/// The current transaction statuses.
	#[pallet::storage]
	#[pallet::getter(fn current_transaction_statuses)]
	pub(super) type CurrentTransactionStatuses<T: Config> = StorageValue<_, Vec<TransactionStatus>>;

	// Mapping for block number and hashes.
	#[pallet::storage]
	#[pallet::getter(fn block_hash)]
	pub(super) type BlockHash<T: Config> = StorageMap<_, Twox64Concat, U256, H256, ValueQuery>;

	/// Injected transactions should have unique nonce, here we store current
	#[pallet::storage]
	pub(super) type InjectedNonce<T: Config> = StorageValue<_, U256, ValueQuery>;

	#[pallet::genesis_config]
	#[derive(Default)]
	pub struct GenesisConfig {}

	#[pallet::genesis_build]
	impl<T: Config> GenesisBuild<T> for GenesisConfig {
		fn build(&self) {
			<Pallet<T>>::store_block(false, U256::zero());
			frame_support::storage::unhashed::put::<EthereumStorageSchema>(
				PALLET_ETHEREUM_SCHEMA,
				&EthereumStorageSchema::V3,
			);
		}
	}
}

impl<T: Config> Pallet<T> {
	fn recover_signer(transaction: &Transaction) -> Option<H160> {
		let mut sig = [0u8; 65];
		let mut msg = [0u8; 32];
		match transaction {
			Transaction::Legacy(t) => {
				sig[0..32].copy_from_slice(&t.signature.r()[..]);
				sig[32..64].copy_from_slice(&t.signature.s()[..]);
				sig[64] = t.signature.standard_v();
				msg.copy_from_slice(
					&ethereum::LegacyTransactionMessage::from(t.clone()).hash()[..],
				);
			}
			Transaction::EIP2930(t) => {
				sig[0..32].copy_from_slice(&t.r[..]);
				sig[32..64].copy_from_slice(&t.s[..]);
				sig[64] = t.odd_y_parity as u8;
				msg.copy_from_slice(
					&ethereum::EIP2930TransactionMessage::from(t.clone()).hash()[..],
				);
			}
			Transaction::EIP1559(t) => {
				sig[0..32].copy_from_slice(&t.r[..]);
				sig[32..64].copy_from_slice(&t.s[..]);
				sig[64] = t.odd_y_parity as u8;
				msg.copy_from_slice(
					&ethereum::EIP1559TransactionMessage::from(t.clone()).hash()[..],
				);
			}
		}
		let pubkey = sp_io::crypto::secp256k1_ecdsa_recover(&sig, &msg).ok()?;
		Some(H160::from(H256::from(sp_io::hashing::keccak_256(&pubkey))))
	}

	fn store_block(post_log: bool, block_number: U256) {
		let mut transactions = Vec::new();
		let mut statuses = Vec::new();
		let mut receipts = Vec::new();
		let mut logs_bloom = Bloom::default();
		let mut cumulative_gas_used = U256::zero();
		for (transaction, status, receipt) in Pending::<T>::get() {
			transactions.push(transaction);
			statuses.push(status);
			receipts.push(receipt.clone());
			let (logs, used_gas) = match receipt {
				Receipt::Legacy(d) | Receipt::EIP2930(d) | Receipt::EIP1559(d) => {
					(d.logs.clone(), d.used_gas)
				}
			};
			cumulative_gas_used = used_gas;
			Self::logs_bloom(logs.iter(), &mut logs_bloom);
		}

		let ommers = Vec::<ethereum::Header>::new();
<<<<<<< HEAD
		let receipts_root = ethereum::util::ordered_trie_root(receipts.iter().map(EnvelopedEncodable::encode));
=======
		let receipts_root = ethereum::util::ordered_trie_root(
			receipts.iter().map(ethereum::EnvelopedEncodable::encode),
		);
>>>>>>> aca04f22
		let partial_header = ethereum::PartialHeader {
			parent_hash: if block_number > U256::zero() {
				BlockHash::<T>::get(block_number - 1)
			} else {
				H256::default()
			},
			beneficiary: pallet_evm::Pallet::<T>::find_author(),
			state_root: T::StateRoot::get(),
			receipts_root,
			logs_bloom,
			difficulty: U256::zero(),
			number: block_number,
			gas_limit: T::BlockGasLimit::get(),
			gas_used: cumulative_gas_used,
			timestamp: UniqueSaturatedInto::<u64>::unique_saturated_into(
				pallet_timestamp::Pallet::<T>::get(),
			),
			extra_data: Vec::new(),
			mix_hash: H256::default(),
			nonce: H64::default(),
		};
		let block = ethereum::Block::new(partial_header, transactions.clone(), ommers);

		CurrentBlock::<T>::put(block.clone());
		CurrentReceipts::<T>::put(receipts.clone());
		CurrentTransactionStatuses::<T>::put(statuses.clone());
		BlockHash::<T>::insert(block_number, block.header.hash());

		if post_log {
			let digest = DigestItem::Consensus(
				FRONTIER_ENGINE_ID,
				PostLog::Hashes(fp_consensus::Hashes::from_block(block)).encode(),
			);
			frame_system::Pallet::<T>::deposit_log(digest);
		}
	}

	fn logs_bloom<'a>(logs: impl IntoIterator<Item = &'a Log>, bloom: &'a mut Bloom) {
		for log in logs {
			bloom.accrue(BloomInput::Raw(&log.address[..]));
			for topic in &log.topics {
				bloom.accrue(BloomInput::Raw(&topic[..]));
			}
		}
	}

	// Controls that must be performed by the pool.
	// The controls common with the State Transition Function (STF) are in
	// the function `validate_transaction_common`.
	fn validate_transaction_in_pool(
		origin: H160,
		transaction: &Transaction,
	) -> TransactionValidity {
		let transaction_data: TransactionData = transaction.into();
		let transaction_nonce = transaction_data.nonce;

		let (base_fee, _) = T::FeeCalculator::min_gas_price();
		let (who, _) = pallet_evm::Pallet::<T>::account_basic(&origin);

		let _ = CheckEvmTransaction::<InvalidTransactionWrapper>::new(
			CheckEvmTransactionConfig {
				evm_config: T::config(),
				block_gas_limit: T::BlockGasLimit::get(),
				base_fee,
				chain_id: T::ChainId::get(),
				is_transactional: true,
			},
			transaction_data.clone().into(),
		)
		.validate_in_pool_for(&who)
		.and_then(|v| v.with_chain_id())
		.and_then(|v| v.with_base_fee())
		.and_then(|v| {
			let (max_fee_per_gas, _) = v.transaction_fee_input()?;
			let gas_limit = v.transaction.gas_limit;
			let reason = if let Some(to) = v.transaction.to {
				WithdrawReason::Call {
					target: to,
					input: v.transaction.input.clone(),
				}
			} else {
				WithdrawReason::Create
			};
			let sponsor = get_sponsor::<T>(
				origin,
				Some(max_fee_per_gas),
				gas_limit,
				&reason,
				v.config.is_transactional,
				true,
			)
			.as_ref()
			.map(pallet_evm::Pallet::<T>::account_basic_by_id)
			.map(|v| v.0);
			v.with_balance_for(&who, sponsor.as_ref())
		})
		.map_err(|e| e.0)?;

		let priority = match (
			transaction_data.gas_price,
			transaction_data.max_fee_per_gas,
			transaction_data.max_priority_fee_per_gas,
		) {
			// Legacy or EIP-2930 transaction.
			// Handle priority here. On legacy transaction everything in gas_price except
			// the current base_fee is considered a tip to the miner and thus the priority.
			(Some(gas_price), None, None) => {
				gas_price.saturating_sub(base_fee).unique_saturated_into()
			}
			// EIP-1559 transaction without tip.
			(None, Some(_), None) => 0,
			// EIP-1559 transaction with tip.
			(None, Some(max_fee_per_gas), Some(max_priority_fee_per_gas)) => max_fee_per_gas
				.saturating_sub(base_fee)
				.min(max_priority_fee_per_gas)
				.unique_saturated_into(),
			// Unreachable because already validated. Gracefully handle.
			_ => return Err(InvalidTransaction::Payment.into()),
		};

		// The tag provides and requires must be filled correctly according to the nonce.
		let mut builder = ValidTransactionBuilder::default()
			.and_provides((origin, transaction_nonce))
			.priority(priority);

		// In the context of the pool, a transaction with
		// too high a nonce is still considered valid
		if transaction_nonce > who.nonce {
			if let Some(prev_nonce) = transaction_nonce.checked_sub(1.into()) {
				builder = builder.and_requires((origin, prev_nonce))
			}
		}

		builder.build()
	}

	fn apply_validated_transaction(
		source: H160,
		transaction: Transaction,
	) -> DispatchResultWithPostInfo {
		let (to, _, info) = Self::execute(source, &transaction, None)?;

		let pending = Pending::<T>::get();
		let transaction_hash = transaction.hash();
		let transaction_index = pending.len() as u32;

		let (reason, status, used_gas, dest) = match info {
			CallOrCreateInfo::Call(info) => {
				let logs = <CurrentLogs<T>>::take();
				(
					info.exit_reason,
					TransactionStatus {
						transaction_hash,
						transaction_index,
						from: source,
						to,
						contract_address: None,
						logs_bloom: {
							let mut bloom: Bloom = Bloom::default();
							Self::logs_bloom(logs.iter(), &mut bloom);
							bloom
						},
						logs,
					},
					info.used_gas,
					to,
				)
			}
			CallOrCreateInfo::Create(info) => {
				let logs = <CurrentLogs<T>>::take();
				(
					info.exit_reason,
					TransactionStatus {
						transaction_hash,
						transaction_index,
						from: source,
						to,
						contract_address: Some(info.value),
						logs_bloom: {
							let mut bloom: Bloom = Bloom::default();
							Self::logs_bloom(logs.iter(), &mut bloom);
							bloom
						},
						logs,
					},
					info.used_gas,
					Some(info.value),
				)
			}
		};

		let receipt = {
			let status_code: u8 = match reason {
				ExitReason::Succeed(_) => 1,
				_ => 0,
			};
			let logs_bloom = status.logs_bloom;
			let logs = status.clone().logs;
			let cumulative_gas_used = if let Some((_, _, receipt)) = pending.last() {
				match receipt {
					Receipt::Legacy(d) | Receipt::EIP2930(d) | Receipt::EIP1559(d) => {
						d.used_gas.saturating_add(used_gas)
					}
				}
			} else {
				used_gas
			};
			match &transaction {
				Transaction::Legacy(_) => Receipt::Legacy(ethereum::EIP658ReceiptData {
					status_code,
					used_gas: cumulative_gas_used,
					logs_bloom,
					logs,
				}),
				Transaction::EIP2930(_) => Receipt::EIP2930(ethereum::EIP2930ReceiptData {
					status_code,
					used_gas: cumulative_gas_used,
					logs_bloom,
					logs,
				}),
				Transaction::EIP1559(_) => Receipt::EIP1559(ethereum::EIP2930ReceiptData {
					status_code,
					used_gas: cumulative_gas_used,
					logs_bloom,
					logs,
				}),
			}
		};

		Pending::<T>::append((transaction, status, receipt));

		Self::deposit_event(Event::Executed {
			from: source,
			to: dest.unwrap_or_default(),
			transaction_hash,
			exit_reason: reason,
		});

		Ok(PostDispatchInfo {
			actual_weight: Some(T::GasWeightMapping::gas_to_weight(
				used_gas.unique_saturated_into(),
				true,
			)),
			pays_fee: Pays::No,
		})
	}

	pub fn flush_injected_transaction() {
		use ethereum::{TransactionSignature, TransactionV0};

		assert!(
			fp_consensus::find_pre_log(&frame_system::Pallet::<T>::digest()).is_err(),
			"this method is supposed to be called only from other pallets",
		);

		let logs = <CurrentLogs<T>>::take();
		if logs.is_empty() {
			return;
		}

		let nonce = <InjectedNonce<T>>::get()
			.checked_add(1u32.into())
			.expect("u256 should be enough");
		<InjectedNonce<T>>::set(nonce);

		let transaction = Transaction::Legacy(TransactionV0 {
			nonce,
			gas_price: 0.into(),
			gas_limit: 0.into(),
			action: TransactionAction::Call(H160([0; 20])),
			value: 0.into(),
			// zero selector, this transaction always has same sender, so all data should be acquired from logs
			input: Vec::from([0, 0, 0, 0]),
			// if v is not 27 - then we need to pass some other validity checks
			signature: TransactionSignature::new(27, H256([0x88; 32]), H256([0x88; 32])).unwrap(),
		});

		let transaction_hash =
			H256::from_slice(sp_io::hashing::keccak_256(&EnvelopedEncodable::encode(&transaction)).as_slice());
		let transaction_index = <Pending<T>>::get().len() as u32;

		let logs_bloom = {
			let mut bloom: Bloom = Bloom::default();
			Self::logs_bloom(&logs, &mut bloom);
			bloom
		};

		let status = TransactionStatus {
			transaction_hash,
			transaction_index,
			from: H160::default(),
			to: None,
			contract_address: None,
			logs_bloom,
			logs: logs.clone(),
		};

		let receipt = Receipt::Legacy(EIP658ReceiptData {
			status_code: 1,
			used_gas: 0u32.into(),
			logs_bloom,
			logs,
		});

		<Pending<T>>::append((transaction, status, receipt));
	}

	/// Get current block hash
	pub fn current_block_hash() -> Option<H256> {
		Self::current_block().map(|block| block.header.hash())
	}

	/// Execute an Ethereum transaction.
	pub fn execute(
		from: H160,
		transaction: &Transaction,
		config: Option<evm::Config>,
	) -> Result<
		(Option<H160>, Option<H160>, CallOrCreateInfo),
		DispatchErrorWithPostInfo<PostDispatchInfo>,
	> {
		let (
			input,
			value,
			gas_limit,
			max_fee_per_gas,
			max_priority_fee_per_gas,
			nonce,
			action,
			access_list,
		) = {
			match transaction {
				// max_fee_per_gas and max_priority_fee_per_gas in legacy and 2930 transactions is
				// the provided gas_price.
				Transaction::Legacy(t) => (
					t.input.clone(),
					t.value,
					t.gas_limit,
					Some(t.gas_price),
					Some(t.gas_price),
					Some(t.nonce),
					t.action,
					Vec::new(),
				),
				Transaction::EIP2930(t) => {
					let access_list: Vec<(H160, Vec<H256>)> = t
						.access_list
						.iter()
						.map(|item| (item.address, item.storage_keys.clone()))
						.collect();
					(
						t.input.clone(),
						t.value,
						t.gas_limit,
						Some(t.gas_price),
						Some(t.gas_price),
						Some(t.nonce),
						t.action,
						access_list,
					)
				}
				Transaction::EIP1559(t) => {
					let access_list: Vec<(H160, Vec<H256>)> = t
						.access_list
						.iter()
						.map(|item| (item.address, item.storage_keys.clone()))
						.collect();
					(
						t.input.clone(),
						t.value,
						t.gas_limit,
						Some(t.max_fee_per_gas),
						Some(t.max_priority_fee_per_gas),
						Some(t.nonce),
						t.action,
						access_list,
					)
				}
			}
		};

		let from = T::CrossAccountId::from_eth(from);

		let is_transactional = true;
		let validate = false;
		match action {
			ethereum::TransactionAction::Call(target) => {
				let res = match T::Runner::call(
					from,
					target,
					input,
					value,
					gas_limit.unique_saturated_into(),
					max_fee_per_gas,
					max_priority_fee_per_gas,
					nonce,
					access_list,
					is_transactional,
					validate,
					config.as_ref().unwrap_or_else(|| T::config()),
				) {
					Ok(res) => res,
					Err(e) => {
						return Err(DispatchErrorWithPostInfo {
							post_info: PostDispatchInfo {
								actual_weight: Some(e.weight),
								pays_fee: Pays::Yes,
							},
							error: e.error.into(),
						})
					}
				};

				Ok((Some(target), None, CallOrCreateInfo::Call(res)))
			}
			ethereum::TransactionAction::Create => {
				let res = match T::Runner::create(
					from,
					input,
					value,
					gas_limit.unique_saturated_into(),
					max_fee_per_gas,
					max_priority_fee_per_gas,
					nonce,
					access_list,
					is_transactional,
					validate,
					config.as_ref().unwrap_or_else(|| T::config()),
				) {
					Ok(res) => res,
					Err(e) => {
						return Err(DispatchErrorWithPostInfo {
							post_info: PostDispatchInfo {
								actual_weight: Some(e.weight),
								pays_fee: Pays::Yes,
							},
							error: e.error.into(),
						})
					}
				};

				Ok((None, Some(res.value), CallOrCreateInfo::Create(res)))
			}
		}
	}

	/// Validate an Ethereum transaction already in block
	///
	/// This function must be called during the pre-dispatch phase
	/// (just before applying the extrinsic).
	pub fn validate_transaction_in_block(
		origin: H160,
		transaction: &Transaction,
	) -> Result<(), TransactionValidityError> {
		let transaction_data: TransactionData = transaction.into();

		let (base_fee, _) = T::FeeCalculator::min_gas_price();
		let (who, _) = pallet_evm::Pallet::<T>::account_basic(&origin);

		let _ = CheckEvmTransaction::<InvalidTransactionWrapper>::new(
			CheckEvmTransactionConfig {
				evm_config: T::config(),
				block_gas_limit: T::BlockGasLimit::get(),
				base_fee,
				chain_id: T::ChainId::get(),
				is_transactional: true,
			},
			transaction_data.into(),
		)
		.validate_in_block_for(&who)
		.and_then(|v| v.with_chain_id())
		.and_then(|v| v.with_base_fee())
		.and_then(|v| {
			let (max_fee_per_gas, _) = v.transaction_fee_input()?;
			let gas_limit = v.transaction.gas_limit;
			let reason = if let Some(to) = v.transaction.to {
				WithdrawReason::Call {
					target: to,
					input: v.transaction.input.clone(),
				}
			} else {
				WithdrawReason::Create
			};
			let sponsor = get_sponsor::<T>(
				origin,
				Some(max_fee_per_gas),
				gas_limit,
				&reason,
				v.config.is_transactional,
				true,
			)
			.as_ref()
			.map(pallet_evm::Pallet::<T>::account_basic_by_id)
			.map(|v| v.0);
			v.with_balance_for(&who, sponsor.as_ref())
		})
		.map_err(|e| TransactionValidityError::Invalid(e.0))?;

		Ok(())
	}

	pub fn migrate_block_v0_to_v2() -> Weight {
		let db_weights = T::DbWeight::get();
		let mut weight: Weight = db_weights.reads(1);
		let item = b"CurrentBlock";
		let block_v0 = frame_support::storage::migration::get_storage_value::<ethereum::BlockV0>(
			Self::name().as_bytes(),
			item,
			&[],
		);
		if let Some(block_v0) = block_v0 {
			weight = weight.saturating_add(db_weights.writes(1));
			let block_v2: ethereum::BlockV2 = block_v0.into();
			frame_support::storage::migration::put_storage_value::<ethereum::BlockV2>(
				Self::name().as_bytes(),
				item,
				&[],
				block_v2,
			);
		}
		weight
	}
<<<<<<< HEAD
=======

	#[cfg(feature = "try-runtime")]
	pub fn pre_migrate_block_v2() -> Result<Vec<u8>, &'static str> {
		let item = b"CurrentBlock";
		let block_v0 = frame_support::storage::migration::get_storage_value::<ethereum::BlockV0>(
			Self::name().as_bytes(),
			item,
			&[],
		);
		if let Some(block_v0) = block_v0 {
			Ok((
				block_v0.header.number,
				block_v0.header.parent_hash,
				block_v0.transactions.len() as u64,
			)
				.encode())
		} else {
			Ok(Vec::new())
		}
	}

	#[cfg(feature = "try-runtime")]
	pub fn post_migrate_block_v2(v0_data: Vec<u8>) -> Result<(), &'static str> {
		let (v0_number, v0_parent_hash, v0_transaction_len): (U256, H256, u64) = Decode::decode(
			&mut v0_data.as_slice(),
		)
		.expect("the state parameter should be something that was generated by pre_upgrade");
		let item = b"CurrentBlock";
		let block_v2 = frame_support::storage::migration::get_storage_value::<ethereum::BlockV2>(
			Self::name().as_bytes(),
			item,
			&[],
		);

		assert!(block_v2.is_some());

		let block_v2 = block_v2.unwrap();
		assert_eq!(block_v2.header.number, v0_number);
		assert_eq!(block_v2.header.parent_hash, v0_parent_hash);
		assert_eq!(block_v2.transactions.len() as u64, v0_transaction_len);
		Ok(())
	}
>>>>>>> aca04f22
}

pub struct ValidatedTransaction<T>(PhantomData<T>);
impl<T: Config> ValidatedTransactionT for ValidatedTransaction<T> {
	fn apply(source: H160, transaction: Transaction) -> DispatchResultWithPostInfo {
		Pallet::<T>::apply_validated_transaction(source, transaction)
	}
}

#[derive(Eq, PartialEq, Clone, RuntimeDebug)]
pub enum ReturnValue {
	Bytes(Vec<u8>),
	Hash(H160),
}

pub struct IntermediateStateRoot<T>(PhantomData<T>);
impl<T: Config> Get<H256> for IntermediateStateRoot<T> {
	fn get() -> H256 {
		let version = T::Version::get().state_version();
		H256::decode(&mut &sp_io::storage::root(version)[..])
			.expect("Node is configured to use the same hash; qed")
	}
}

/// Returns the Ethereum block hash by number.
pub struct EthereumBlockHashMapping<T>(PhantomData<T>);
impl<T: Config> BlockHashMapping for EthereumBlockHashMapping<T> {
	fn block_hash(number: u32) -> H256 {
		BlockHash::<T>::get(U256::from(number))
	}
}

pub struct InvalidTransactionWrapper(InvalidTransaction);

impl From<InvalidEvmTransactionError> for InvalidTransactionWrapper {
	fn from(validation_error: InvalidEvmTransactionError) -> Self {
		match validation_error {
			InvalidEvmTransactionError::GasLimitTooLow => InvalidTransactionWrapper(
				InvalidTransaction::Custom(TransactionValidationError::GasLimitTooLow as u8),
			),
			InvalidEvmTransactionError::GasLimitTooHigh => InvalidTransactionWrapper(
				InvalidTransaction::Custom(TransactionValidationError::GasLimitTooHigh as u8),
			),
			InvalidEvmTransactionError::GasPriceTooLow => {
				InvalidTransactionWrapper(InvalidTransaction::Payment)
			}
			InvalidEvmTransactionError::PriorityFeeTooHigh => InvalidTransactionWrapper(
				InvalidTransaction::Custom(TransactionValidationError::MaxFeePerGasTooLow as u8),
			),
			InvalidEvmTransactionError::BalanceTooLow => {
				InvalidTransactionWrapper(InvalidTransaction::Payment)
			}
			InvalidEvmTransactionError::TxNonceTooLow => {
				InvalidTransactionWrapper(InvalidTransaction::Stale)
			}
			InvalidEvmTransactionError::TxNonceTooHigh => {
				InvalidTransactionWrapper(InvalidTransaction::Future)
			}
			InvalidEvmTransactionError::InvalidPaymentInput => {
				InvalidTransactionWrapper(InvalidTransaction::Payment)
			}
			InvalidEvmTransactionError::InvalidChainId => InvalidTransactionWrapper(
				InvalidTransaction::Custom(TransactionValidationError::InvalidChainId as u8),
			),
		}
	}
}

#[derive(TypeInfo, PartialEq, Eq, Clone, Debug, Encode, Decode)]
pub struct FakeTransactionFinalizer<T>(PhantomData<T>);

impl<T: Config + TypeInfo + Debug + Send + Sync> SignedExtension for FakeTransactionFinalizer<T> {
	const IDENTIFIER: &'static str = "FakeTransactionFinalizer";

	type AccountId = T::AccountId;

	type Call = T::RuntimeCall;

	type AdditionalSigned = ();

	type Pre = ();

	fn additional_signed(&self) -> Result<Self::AdditionalSigned, TransactionValidityError> {
		Ok(())
	}

	fn pre_dispatch(
		self,
		_who: &Self::AccountId,
		_call: &Self::Call,
		_info: &DispatchInfoOf<Self::Call>,
		_len: usize,
	) -> Result<Self::Pre, TransactionValidityError> {
		Ok(())
	}

	fn post_dispatch(
		_pre: Option<Self::Pre>,
		_info: &DispatchInfoOf<Self::Call>,
		_post_info: &PostDispatchInfoOf<Self::Call>,
		_len: usize,
		_result: &sp_runtime::DispatchResult,
	) -> Result<(), TransactionValidityError> {
		<Pallet<T>>::flush_injected_transaction();
		Ok(())
	}
}<|MERGE_RESOLUTION|>--- conflicted
+++ resolved
@@ -409,13 +409,9 @@
 		}
 
 		let ommers = Vec::<ethereum::Header>::new();
-<<<<<<< HEAD
-		let receipts_root = ethereum::util::ordered_trie_root(receipts.iter().map(EnvelopedEncodable::encode));
-=======
 		let receipts_root = ethereum::util::ordered_trie_root(
 			receipts.iter().map(ethereum::EnvelopedEncodable::encode),
 		);
->>>>>>> aca04f22
 		let partial_header = ethereum::PartialHeader {
 			parent_hash: if block_number > U256::zero() {
 				BlockHash::<T>::get(block_number - 1)
@@ -938,8 +934,6 @@
 		}
 		weight
 	}
-<<<<<<< HEAD
-=======
 
 	#[cfg(feature = "try-runtime")]
 	pub fn pre_migrate_block_v2() -> Result<Vec<u8>, &'static str> {
@@ -982,7 +976,6 @@
 		assert_eq!(block_v2.transactions.len() as u64, v0_transaction_len);
 		Ok(())
 	}
->>>>>>> aca04f22
 }
 
 pub struct ValidatedTransaction<T>(PhantomData<T>);
