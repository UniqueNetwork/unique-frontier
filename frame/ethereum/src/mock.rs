// SPDX-License-Identifier: Apache-2.0
// This file is part of Frontier.
//
// Copyright (c) 2020-2022 Parity Technologies (UK) Ltd.
//
// Licensed under the Apache License, Version 2.0 (the "License");
// you may not use this file except in compliance with the License.
// You may obtain a copy of the License at
//
// 	http://www.apache.org/licenses/LICENSE-2.0
//
// Unless required by applicable law or agreed to in writing, software
// distributed under the License is distributed on an "AS IS" BASIS,
// WITHOUT WARRANTIES OR CONDITIONS OF ANY KIND, either express or implied.
// See the License for the specific language governing permissions and
// limitations under the License.

//! Test utilities

use ethereum::{TransactionAction, TransactionSignature};
use fp_evm_mapping::EvmBackwardsAddressMapping;
use frame_support::{
	dispatch::Dispatchable,
	parameter_types,
	traits::{ConstU32, FindAuthor},
	weights::Weight,
	ConsensusEngineId, PalletId,
};
use pallet_evm::{AddressMapping, EnsureAddressTruncated, FeeCalculator};
use rlp::RlpStream;
use sp_core::{hashing::keccak_256, H160, H256, U256};
use sp_runtime::{
	testing::Header,
	traits::{BlakeTwo256, IdentityLookup},
	AccountId32,
};

use super::*;
use crate::IntermediateStateRoot;

pub type SignedExtra = (frame_system::CheckSpecVersion<Test>,);

type UncheckedExtrinsic = frame_system::mocking::MockUncheckedExtrinsic<Test, (), SignedExtra>;
type Block = frame_system::mocking::MockBlock<Test>;

frame_support::construct_runtime! {
	pub enum Test where
		Block = Block,
		NodeBlock = Block,
		UncheckedExtrinsic = UncheckedExtrinsic,
	{
		System: frame_system::{Pallet, Call, Config, Storage, Event<T>},
		Balances: pallet_balances::{Pallet, Call, Storage, Config<T>, Event<T>},
		Timestamp: pallet_timestamp::{Pallet, Call, Storage},
		EVM: pallet_evm::{Pallet, Call, Storage, Config, Event<T>},
		Ethereum: crate::{Pallet, Call, Storage, Event, Origin},
	}
}

parameter_types! {
	pub const BlockHashCount: u64 = 250;
<<<<<<< HEAD
	pub BlockWeights: frame_system::limits::BlockWeights =
		frame_system::limits::BlockWeights::simple_max(Weight::from_ref_time(1024));
=======
>>>>>>> ce45aff1
}

impl frame_system::Config for Test {
	type BaseCallFilter = frame_support::traits::Everything;
	type BlockWeights = ();
	type BlockLength = ();
<<<<<<< HEAD
	type DbWeight = ();
	type RuntimeOrigin = RuntimeOrigin;
	type Index = u64;
	type BlockNumber = u64;
	type Hash = H256;
	type RuntimeCall = RuntimeCall;
=======
	type RuntimeOrigin = RuntimeOrigin;
	type RuntimeCall = RuntimeCall;
	type Index = u64;
	type BlockNumber = u64;
	type Hash = H256;
>>>>>>> ce45aff1
	type Hashing = BlakeTwo256;
	type AccountId = AccountId32;
	type Lookup = IdentityLookup<Self::AccountId>;
	type Header = Header;
	type RuntimeEvent = RuntimeEvent;
	type BlockHashCount = BlockHashCount;
	type DbWeight = ();
	type Version = ();
	type PalletInfo = PalletInfo;
	type AccountData = pallet_balances::AccountData<u64>;
	type OnNewAccount = ();
	type OnKilledAccount = ();
	type SystemWeightInfo = ();
	type SS58Prefix = ();
	type OnSetCode = ();
	type MaxConsumers = ConstU32<16>;
}

parameter_types! {
	// For weight estimation, we assume that the most locks on an individual account will be 50.
	// This number may need to be adjusted in the future if this assumption no longer holds true.
	pub const MaxLocks: u32 = 50;
	pub const ExistentialDeposit: u64 = 500;
}

impl pallet_balances::Config for Test {
	type Balance = u64;
<<<<<<< HEAD
	type RuntimeEvent = RuntimeEvent;
=======
>>>>>>> ce45aff1
	type DustRemoval = ();
	type RuntimeEvent = RuntimeEvent;
	type ExistentialDeposit = ExistentialDeposit;
	type AccountStore = System;
	type WeightInfo = ();
	type MaxLocks = MaxLocks;
	type MaxReserves = ();
	type ReserveIdentifier = ();
}

parameter_types! {
	pub const MinimumPeriod: u64 = 6000 / 2;
}

impl pallet_timestamp::Config for Test {
	type Moment = u64;
	type OnTimestampSet = ();
	type MinimumPeriod = MinimumPeriod;
	type WeightInfo = ();
}

pub struct FixedGasPrice;
impl FeeCalculator for FixedGasPrice {
	fn min_gas_price() -> (U256, Weight) {
<<<<<<< HEAD
		(1.into(), Weight::from_ref_time(0u64))
=======
		(1.into(), Weight::zero())
>>>>>>> ce45aff1
	}
}

pub struct FindAuthorTruncated;
impl FindAuthor<H160> for FindAuthorTruncated {
	fn find_author<'a, I>(_digests: I) -> Option<H160>
	where
		I: 'a + IntoIterator<Item = (ConsensusEngineId, &'a [u8])>,
	{
		Some(address_build(0).address)
	}
}

parameter_types! {
	pub const TransactionByteFee: u64 = 1;
	pub const ChainId: u64 = 42;
	pub const EVMModuleId: PalletId = PalletId(*b"py/evmpa");
	pub const BlockGasLimit: U256 = U256::MAX;
	pub const WeightPerGas: Weight = Weight::from_ref_time(20_000);
}

pub struct HashedAddressMapping;

impl AddressMapping<AccountId32> for HashedAddressMapping {
	fn into_account_id(address: H160) -> AccountId32 {
		let mut data = [0u8; 32];
		data[0..20].copy_from_slice(&address[..]);
		AccountId32::from(Into::<[u8; 32]>::into(data))
	}
}

pub struct MapBackwardsAddressTruncated;

impl EvmBackwardsAddressMapping<AccountId32> for MapBackwardsAddressTruncated {
	fn from_account_id(account_id: AccountId32) -> H160 {
		let mut data = [0u8; 20];
		data[0..20].copy_from_slice(&AsRef::<[u8]>::as_ref(&account_id)[0..20]);
		H160(data)
	}
}

impl pallet_evm::Config for Test {
	type FeeCalculator = FixedGasPrice;
<<<<<<< HEAD
	type GasWeightMapping = ();
	type CallOrigin = EnsureAddressTruncated<Self>;
	type WithdrawOrigin = EnsureAddressTruncated<Self>;
=======
	type GasWeightMapping = pallet_evm::FixedGasWeightMapping<Self>;
	type WeightPerGas = WeightPerGas;
	type BlockHashMapping = crate::EthereumBlockHashMapping<Self>;
	type CallOrigin = EnsureAddressTruncated;
	type WithdrawOrigin = EnsureAddressTruncated;
>>>>>>> ce45aff1
	type AddressMapping = HashedAddressMapping;
	type Currency = Balances;
	type RuntimeEvent = RuntimeEvent;
	type PrecompilesType = ();
	type PrecompilesValue = ();
	type ChainId = ChainId;
	type BlockGasLimit = BlockGasLimit;
<<<<<<< HEAD
	type OnMethodCall = ();
	type OnCreate = ();
	type OnChargeTransaction = ();
	type FindAuthor = FindAuthorTruncated;
	type BlockHashMapping = crate::EthereumBlockHashMapping<Self>;
	type TransactionValidityHack = ();
}

impl crate::Config for Test {
=======
	type Runner = pallet_evm::runner::stack::Runner<Self>;
	type OnChargeTransaction = ();
	type FindAuthor = FindAuthorTruncated;
}

impl Config for Test {
>>>>>>> ce45aff1
	type RuntimeEvent = RuntimeEvent;
	type StateRoot = IntermediateStateRoot<Self>;
}

<<<<<<< HEAD
use pallet_evm::account;
impl account::Config for Test {
	type CrossAccountId = account::BasicCrossAccountId<Self>;
	type EvmAddressMapping = HashedAddressMapping;
	type EvmBackwardsAddressMapping = MapBackwardsAddressTruncated;
}

=======
>>>>>>> ce45aff1
impl fp_self_contained::SelfContainedCall for RuntimeCall {
	type SignedInfo = H160;

	fn is_self_contained(&self) -> bool {
		match self {
			RuntimeCall::Ethereum(call) => call.is_self_contained(),
			_ => false,
		}
	}

	fn check_self_contained(&self) -> Option<Result<Self::SignedInfo, TransactionValidityError>> {
		match self {
			RuntimeCall::Ethereum(call) => call.check_self_contained(),
			_ => None,
		}
	}

	fn validate_self_contained(
		&self,
		info: &Self::SignedInfo,
		dispatch_info: &DispatchInfoOf<RuntimeCall>,
		len: usize,
	) -> Option<TransactionValidity> {
		match self {
			RuntimeCall::Ethereum(call) => call.validate_self_contained(info, dispatch_info, len),
			_ => None,
		}
	}

	fn pre_dispatch_self_contained(
		&self,
		info: &Self::SignedInfo,
		dispatch_info: &DispatchInfoOf<RuntimeCall>,
		len: usize,
	) -> Option<Result<(), TransactionValidityError>> {
		match self {
<<<<<<< HEAD
			RuntimeCall::Ethereum(call) => call.pre_dispatch_self_contained(info),
=======
			RuntimeCall::Ethereum(call) => {
				call.pre_dispatch_self_contained(info, dispatch_info, len)
			}
>>>>>>> ce45aff1
			_ => None,
		}
	}

	fn apply_self_contained(
		self,
		info: Self::SignedInfo,
	) -> Option<sp_runtime::DispatchResultWithInfo<sp_runtime::traits::PostDispatchInfoOf<Self>>> {
		match self {
<<<<<<< HEAD
			call @ RuntimeCall::Ethereum(crate::Call::transact { .. }) => Some(call.dispatch(
				RuntimeOrigin::from(crate::RawOrigin::EthereumTransaction(info)),
			)),
=======
			call @ RuntimeCall::Ethereum(crate::Call::transact { .. }) => {
				Some(call.dispatch(RuntimeOrigin::from(RawOrigin::EthereumTransaction(info))))
			}
>>>>>>> ce45aff1
			_ => None,
		}
	}
}

pub struct AccountInfo {
	pub address: H160,
	pub account_id: AccountId32,
	pub private_key: H256,
}

fn address_build(seed: u8) -> AccountInfo {
	let private_key = H256::from_slice(&[(seed + 1) as u8; 32]); //H256::from_low_u64_be((i + 1) as u64);
	let secret_key = libsecp256k1::SecretKey::parse_slice(&private_key[..]).unwrap();
	let public_key = &libsecp256k1::PublicKey::from_secret_key(&secret_key).serialize()[1..65];
	let address = H160::from(H256::from(keccak_256(public_key)));

	let mut data = [0u8; 32];
	data[0..20].copy_from_slice(&address[..]);

	AccountInfo {
		private_key,
		account_id: AccountId32::from(Into::<[u8; 32]>::into(data)),
		address,
	}
}

// This function basically just builds a genesis storage key/value store according to
// our desired mockup.
pub fn new_test_ext(accounts_len: usize) -> (Vec<AccountInfo>, sp_io::TestExternalities) {
	// sc_cli::init_logger("");
	let mut ext = frame_system::GenesisConfig::default()
		.build_storage::<Test>()
		.unwrap();

	let pairs = (0..accounts_len)
		.map(|i| address_build(i as u8))
		.collect::<Vec<_>>();

	let balances: Vec<_> = (0..accounts_len)
		.map(|i| (pairs[i].account_id.clone(), 10_000_000))
		.collect();

	pallet_balances::GenesisConfig::<Test> { balances }
		.assimilate_storage(&mut ext)
		.unwrap();

	(pairs, ext.into())
}

// This function basically just builds a genesis storage key/value store according to
// our desired mockup.
pub fn new_test_ext_with_initial_balance(
	accounts_len: usize,
	initial_balance: u64,
) -> (Vec<AccountInfo>, sp_io::TestExternalities) {
	// sc_cli::init_logger("");
	let mut ext = frame_system::GenesisConfig::default()
		.build_storage::<Test>()
		.unwrap();

	let pairs = (0..accounts_len)
		.map(|i| address_build(i as u8))
		.collect::<Vec<_>>();

	let balances: Vec<_> = (0..accounts_len)
		.map(|i| (pairs[i].account_id.clone(), initial_balance))
		.collect();

	pallet_balances::GenesisConfig::<Test> { balances }
		.assimilate_storage(&mut ext)
		.unwrap();

	(pairs, ext.into())
}

pub fn contract_address(sender: H160, nonce: u64) -> H160 {
	let mut rlp = RlpStream::new_list(2);
	rlp.append(&sender);
	rlp.append(&nonce);

	H160::from_slice(&keccak_256(&rlp.out())[12..])
}

pub fn storage_address(sender: H160, slot: H256) -> H256 {
	H256::from(keccak_256(
		[&H256::from(sender)[..], &slot[..]].concat().as_slice(),
	))
}

pub struct LegacyUnsignedTransaction {
	pub nonce: U256,
	pub gas_price: U256,
	pub gas_limit: U256,
	pub action: TransactionAction,
	pub value: U256,
	pub input: Vec<u8>,
}

impl LegacyUnsignedTransaction {
	fn signing_rlp_append(&self, s: &mut RlpStream) {
		s.begin_list(9);
		s.append(&self.nonce);
		s.append(&self.gas_price);
		s.append(&self.gas_limit);
		s.append(&self.action);
		s.append(&self.value);
		s.append(&self.input);
		s.append(&ChainId::get());
		s.append(&0u8);
		s.append(&0u8);
	}

	fn signing_hash(&self) -> H256 {
		let mut stream = RlpStream::new();
		self.signing_rlp_append(&mut stream);
		H256::from(keccak_256(&stream.out()))
	}

	pub fn sign(&self, key: &H256) -> Transaction {
		self.sign_with_chain_id(key, ChainId::get())
	}

	pub fn sign_with_chain_id(&self, key: &H256, chain_id: u64) -> Transaction {
		let hash = self.signing_hash();
		let msg = libsecp256k1::Message::parse(hash.as_fixed_bytes());
		let s = libsecp256k1::sign(
			&msg,
			&libsecp256k1::SecretKey::parse_slice(&key[..]).unwrap(),
		);
		let sig = s.0.serialize();

		let sig = TransactionSignature::new(
			s.1.serialize() as u64 % 2 + chain_id * 2 + 35,
			H256::from_slice(&sig[0..32]),
			H256::from_slice(&sig[32..64]),
		)
		.unwrap();

		Transaction::Legacy(ethereum::LegacyTransaction {
			nonce: self.nonce,
			gas_price: self.gas_price,
			gas_limit: self.gas_limit,
			action: self.action,
			value: self.value,
			input: self.input.clone(),
			signature: sig,
		})
	}
}

pub struct EIP2930UnsignedTransaction {
	pub nonce: U256,
	pub gas_price: U256,
	pub gas_limit: U256,
	pub action: TransactionAction,
	pub value: U256,
	pub input: Vec<u8>,
}

impl EIP2930UnsignedTransaction {
	pub fn sign(&self, secret: &H256, chain_id: Option<u64>) -> Transaction {
		let secret = {
			let mut sk: [u8; 32] = [0u8; 32];
			sk.copy_from_slice(&secret[0..]);
			libsecp256k1::SecretKey::parse(&sk).unwrap()
		};
		let chain_id = chain_id.unwrap_or(ChainId::get());
		let msg = ethereum::EIP2930TransactionMessage {
			chain_id,
			nonce: self.nonce,
			gas_price: self.gas_price,
			gas_limit: self.gas_limit,
			action: self.action,
			value: self.value,
			input: self.input.clone(),
			access_list: vec![],
		};
		let signing_message = libsecp256k1::Message::parse_slice(&msg.hash()[..]).unwrap();

		let (signature, recid) = libsecp256k1::sign(&signing_message, &secret);
		let rs = signature.serialize();
		let r = H256::from_slice(&rs[0..32]);
		let s = H256::from_slice(&rs[32..64]);
		Transaction::EIP2930(ethereum::EIP2930Transaction {
			chain_id: msg.chain_id,
			nonce: msg.nonce,
			gas_price: msg.gas_price,
			gas_limit: msg.gas_limit,
			action: msg.action,
			value: msg.value,
			input: msg.input.clone(),
			access_list: msg.access_list,
			odd_y_parity: recid.serialize() != 0,
			r,
			s,
		})
	}
}

pub struct EIP1559UnsignedTransaction {
	pub nonce: U256,
	pub max_priority_fee_per_gas: U256,
	pub max_fee_per_gas: U256,
	pub gas_limit: U256,
	pub action: TransactionAction,
	pub value: U256,
	pub input: Vec<u8>,
}

impl EIP1559UnsignedTransaction {
	pub fn sign(&self, secret: &H256, chain_id: Option<u64>) -> Transaction {
		let secret = {
			let mut sk: [u8; 32] = [0u8; 32];
			sk.copy_from_slice(&secret[0..]);
			libsecp256k1::SecretKey::parse(&sk).unwrap()
		};
		let chain_id = chain_id.unwrap_or(ChainId::get());
		let msg = ethereum::EIP1559TransactionMessage {
			chain_id,
			nonce: self.nonce,
			max_priority_fee_per_gas: self.max_priority_fee_per_gas,
			max_fee_per_gas: self.max_fee_per_gas,
			gas_limit: self.gas_limit,
			action: self.action,
			value: self.value,
			input: self.input.clone(),
			access_list: vec![],
		};
		let signing_message = libsecp256k1::Message::parse_slice(&msg.hash()[..]).unwrap();

		let (signature, recid) = libsecp256k1::sign(&signing_message, &secret);
		let rs = signature.serialize();
		let r = H256::from_slice(&rs[0..32]);
		let s = H256::from_slice(&rs[32..64]);
		Transaction::EIP1559(ethereum::EIP1559Transaction {
			chain_id: msg.chain_id,
			nonce: msg.nonce,
			max_priority_fee_per_gas: msg.max_priority_fee_per_gas,
			max_fee_per_gas: msg.max_fee_per_gas,
			gas_limit: msg.gas_limit,
			action: msg.action,
			value: msg.value,
			input: msg.input.clone(),
			access_list: msg.access_list,
			odd_y_parity: recid.serialize() != 0,
			r,
			s,
		})
	}
}<|MERGE_RESOLUTION|>--- conflicted
+++ resolved
@@ -18,7 +18,6 @@
 //! Test utilities
 
 use ethereum::{TransactionAction, TransactionSignature};
-use fp_evm_mapping::EvmBackwardsAddressMapping;
 use frame_support::{
 	dispatch::Dispatchable,
 	parameter_types,
@@ -59,31 +58,17 @@
 
 parameter_types! {
 	pub const BlockHashCount: u64 = 250;
-<<<<<<< HEAD
-	pub BlockWeights: frame_system::limits::BlockWeights =
-		frame_system::limits::BlockWeights::simple_max(Weight::from_ref_time(1024));
-=======
->>>>>>> ce45aff1
 }
 
 impl frame_system::Config for Test {
 	type BaseCallFilter = frame_support::traits::Everything;
 	type BlockWeights = ();
 	type BlockLength = ();
-<<<<<<< HEAD
-	type DbWeight = ();
-	type RuntimeOrigin = RuntimeOrigin;
-	type Index = u64;
-	type BlockNumber = u64;
-	type Hash = H256;
-	type RuntimeCall = RuntimeCall;
-=======
 	type RuntimeOrigin = RuntimeOrigin;
 	type RuntimeCall = RuntimeCall;
 	type Index = u64;
 	type BlockNumber = u64;
 	type Hash = H256;
->>>>>>> ce45aff1
 	type Hashing = BlakeTwo256;
 	type AccountId = AccountId32;
 	type Lookup = IdentityLookup<Self::AccountId>;
@@ -111,10 +96,6 @@
 
 impl pallet_balances::Config for Test {
 	type Balance = u64;
-<<<<<<< HEAD
-	type RuntimeEvent = RuntimeEvent;
-=======
->>>>>>> ce45aff1
 	type DustRemoval = ();
 	type RuntimeEvent = RuntimeEvent;
 	type ExistentialDeposit = ExistentialDeposit;
@@ -139,11 +120,7 @@
 pub struct FixedGasPrice;
 impl FeeCalculator for FixedGasPrice {
 	fn min_gas_price() -> (U256, Weight) {
-<<<<<<< HEAD
-		(1.into(), Weight::from_ref_time(0u64))
-=======
 		(1.into(), Weight::zero())
->>>>>>> ce45aff1
 	}
 }
 
@@ -175,29 +152,29 @@
 	}
 }
 
-pub struct MapBackwardsAddressTruncated;
-
-impl EvmBackwardsAddressMapping<AccountId32> for MapBackwardsAddressTruncated {
-	fn from_account_id(account_id: AccountId32) -> H160 {
-		let mut data = [0u8; 20];
-		data[0..20].copy_from_slice(&AsRef::<[u8]>::as_ref(&account_id)[0..20]);
-		H160(data)
-	}
-}
+pub struct MapAddressTruncated;
+
+impl AddressMapping<AccountId32> for MapAddressTruncated {
+	fn into_account_id(account_id: H160) -> AccountId32 {
+		let mut data = [0u8; 32];
+		data[0..20].copy_from_slice(account_id.as_bytes());
+		AccountId32::from(data)
+	}
+}
+
+type CrossAccountId<Runtime> = pallet_evm::account::BasicCrossAccountId<Runtime>;
 
 impl pallet_evm::Config for Test {
+	type CrossAccountId = CrossAccountId<Self>;
+	type EvmAddressMapping = MapAddressTruncated;
+	type EvmBackwardsAddressMapping = fp_evm_mapping::MapBackwardsAddressTruncated;
+
 	type FeeCalculator = FixedGasPrice;
-<<<<<<< HEAD
-	type GasWeightMapping = ();
-	type CallOrigin = EnsureAddressTruncated<Self>;
-	type WithdrawOrigin = EnsureAddressTruncated<Self>;
-=======
 	type GasWeightMapping = pallet_evm::FixedGasWeightMapping<Self>;
 	type WeightPerGas = WeightPerGas;
 	type BlockHashMapping = crate::EthereumBlockHashMapping<Self>;
-	type CallOrigin = EnsureAddressTruncated;
-	type WithdrawOrigin = EnsureAddressTruncated;
->>>>>>> ce45aff1
+	type CallOrigin = EnsureAddressTruncated<Self>;
+	type WithdrawOrigin = EnsureAddressTruncated<Self>;
 	type AddressMapping = HashedAddressMapping;
 	type Currency = Balances;
 	type RuntimeEvent = RuntimeEvent;
@@ -205,38 +182,20 @@
 	type PrecompilesValue = ();
 	type ChainId = ChainId;
 	type BlockGasLimit = BlockGasLimit;
-<<<<<<< HEAD
-	type OnMethodCall = ();
-	type OnCreate = ();
-	type OnChargeTransaction = ();
-	type FindAuthor = FindAuthorTruncated;
-	type BlockHashMapping = crate::EthereumBlockHashMapping<Self>;
-	type TransactionValidityHack = ();
-}
-
-impl crate::Config for Test {
-=======
 	type Runner = pallet_evm::runner::stack::Runner<Self>;
 	type OnChargeTransaction = ();
 	type FindAuthor = FindAuthorTruncated;
+
+	type OnMethodCall = ();
+	type OnCreate = ();
+	type TransactionValidityHack = ();
 }
 
 impl Config for Test {
->>>>>>> ce45aff1
 	type RuntimeEvent = RuntimeEvent;
 	type StateRoot = IntermediateStateRoot<Self>;
 }
 
-<<<<<<< HEAD
-use pallet_evm::account;
-impl account::Config for Test {
-	type CrossAccountId = account::BasicCrossAccountId<Self>;
-	type EvmAddressMapping = HashedAddressMapping;
-	type EvmBackwardsAddressMapping = MapBackwardsAddressTruncated;
-}
-
-=======
->>>>>>> ce45aff1
 impl fp_self_contained::SelfContainedCall for RuntimeCall {
 	type SignedInfo = H160;
 
@@ -273,13 +232,9 @@
 		len: usize,
 	) -> Option<Result<(), TransactionValidityError>> {
 		match self {
-<<<<<<< HEAD
-			RuntimeCall::Ethereum(call) => call.pre_dispatch_self_contained(info),
-=======
 			RuntimeCall::Ethereum(call) => {
 				call.pre_dispatch_self_contained(info, dispatch_info, len)
 			}
->>>>>>> ce45aff1
 			_ => None,
 		}
 	}
@@ -289,15 +244,9 @@
 		info: Self::SignedInfo,
 	) -> Option<sp_runtime::DispatchResultWithInfo<sp_runtime::traits::PostDispatchInfoOf<Self>>> {
 		match self {
-<<<<<<< HEAD
-			call @ RuntimeCall::Ethereum(crate::Call::transact { .. }) => Some(call.dispatch(
-				RuntimeOrigin::from(crate::RawOrigin::EthereumTransaction(info)),
-			)),
-=======
 			call @ RuntimeCall::Ethereum(crate::Call::transact { .. }) => {
 				Some(call.dispatch(RuntimeOrigin::from(RawOrigin::EthereumTransaction(info))))
 			}
->>>>>>> ce45aff1
 			_ => None,
 		}
 	}
