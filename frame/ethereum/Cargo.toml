--- conflicted
+++ resolved
@@ -7,34 +7,9 @@
 license = "Apache-2.0"
 
 [dependencies]
-<<<<<<< HEAD
-rustc-hex = { version = "2.1.0", default-features = false }
-serde = { version = "1.0.101", optional = true }
-codec = { package = "parity-scale-codec", version = "3.1.2", default-features = false }
-scale-info = { version = "2.0.1", default-features = false, features = [
-	"derive",
-] }
-frame-support = { default-features = false, git = "https://github.com/paritytech/substrate.git", branch = "polkadot-v0.9.18" }
-frame-system = { default-features = false, git = "https://github.com/paritytech/substrate.git", branch = "polkadot-v0.9.18" }
-pallet-balances = { default-features = false, git = "https://github.com/paritytech/substrate.git", branch = "polkadot-v0.9.18" }
-pallet-timestamp = { default-features = false, git = "https://github.com/paritytech/substrate.git", branch = "polkadot-v0.9.18" }
-pallet-evm = { version = "6.0.0-dev", default-features = false, path = "../evm" }
-sp-runtime = { default-features = false, git = "https://github.com/paritytech/substrate.git", branch = "polkadot-v0.9.18" }
-sp-std = { default-features = false, git = "https://github.com/paritytech/substrate.git", branch = "polkadot-v0.9.18" }
-sp-io = { default-features = false, git = "https://github.com/paritytech/substrate.git", branch = "polkadot-v0.9.18" }
-fp-evm = { version = "3.0.0-dev", default-features = false, path = "../../primitives/evm" }
-evm = { version = "0.33.0", features = [
-	"with-codec",
-], default-features = false, git = "https://github.com/uniquenetwork/evm.git", branch = "unique-polkadot-v0.9.18" }
-ethereum = { version = "0.12.0", features = [
-	"with-codec",
-], default-features = false }
-ethereum-types = { version = "0.13.1", default-features = false }
-=======
 ethereum = { version = "0.12.0", default-features = false, features = ["with-codec"] }
 ethereum-types = { version = "0.13.1", default-features = false }
-evm = { version = "0.35.0", features = ["with-codec"], default-features = false }
->>>>>>> 61c83001
+evm = { version = "0.35.0", default-features = false, features = ["with-codec"] }
 rlp = { version = "0.5", default-features = false }
 serde = { version = "1.0.101", optional = true }
 sha3 = { version = "0.10", default-features = false }
@@ -54,22 +29,15 @@
 fp-evm = { version = "3.0.0-dev", path = "../../primitives/evm", default-features = false }
 fp-rpc = { version = "3.0.0-dev", path = "../../primitives/rpc", default-features = false }
 fp-self-contained = { version = "1.0.0-dev", path = "../../primitives/self-contained", default-features = false }
-<<<<<<< HEAD
-fp-evm-mapping = { default-features = false, path = '../evm-mapping' }
-log = "0.4.14"
-
-[dev-dependencies]
-sp-core = { git = "https://github.com/paritytech/substrate.git", branch = "polkadot-v0.9.18" }
-libsecp256k1 = { version = "0.5", features = ["static-context", "hmac"] }
-=======
 fp-storage = { version = "2.0.0", path = "../../primitives/storage", default-features = false }
 pallet-evm = { version = "6.0.0-dev", path = "../evm", default-features = false }
+
+fp-evm-mapping = { path = "../evm-mapping", default-features = false }
 
 [dev-dependencies]
 libsecp256k1 = { version = "0.7", features = ["static-context", "hmac"] }
 rustc-hex = { version = "2.1.0", default-features = false }
 sp-core = { version = "6.0.0", git = "https://github.com/paritytech/substrate", branch = "master" }
->>>>>>> 61c83001
 
 [features]
 default = ["std"]
@@ -99,14 +67,7 @@
 	"fp-evm/std",
 	"fp-rpc/std",
 	"fp-self-contained/std",
-<<<<<<< HEAD
-	"scale-info/std",
-	"fp-evm-mapping/std"
-]
-debug-logging = []
-=======
 	"fp-storage/std",
 	"pallet-evm/std",
 ]
-try-runtime = ["frame-support/try-runtime"]
->>>>>>> 61c83001
+try-runtime = ["frame-support/try-runtime"]