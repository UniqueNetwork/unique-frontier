[package]
name = "pallet-ethereum"
version = "4.0.0-dev"
authors = ["Parity Technologies <admin@parity.io>"]
edition = "2021"
description = "Ethereum compatibility full block processing emulation pallet for Substrate."
license = "Apache-2.0"
resolver = "2"

[dependencies]
rustc-hex = { version = "2.1.0", default-features = false }
serde = { version = "1.0.101", optional = true }
codec = { package = "parity-scale-codec", version = "2.0.0", default-features = false }
scale-info = { version = "1.0.0", default-features = false }
frame-support = { default-features = false, git = "https://github.com/paritytech/substrate.git", branch = "polkadot-v0.9.14" }
frame-system = { default-features = false, git = "https://github.com/paritytech/substrate.git", branch = "polkadot-v0.9.14" }
pallet-balances = { default-features = false, git = "https://github.com/paritytech/substrate.git", branch = "polkadot-v0.9.14" }
pallet-timestamp = { default-features = false, git = "https://github.com/paritytech/substrate.git", branch = "polkadot-v0.9.14" }
pallet-evm = { version = "6.0.0-dev", default-features = false, path = "../evm" }
sp-runtime = { default-features = false, git = "https://github.com/paritytech/substrate.git", branch = "polkadot-v0.9.14" }
sp-std = { default-features = false, git = "https://github.com/paritytech/substrate.git", branch = "polkadot-v0.9.14" }
sp-io = { default-features = false, git = "https://github.com/paritytech/substrate.git", branch = "polkadot-v0.9.14" }
fp-evm = { version = "3.0.0-dev", default-features = false, path = "../../primitives/evm" }
<<<<<<< HEAD
evm = { version = "0.33.0", features = ["with-codec"], default-features = false, git = "https://github.com/uniquenetwork/evm.git", branch = "unique-weights" }
ethereum = { version = "0.10.0", features = ["with-codec"], default-features = false }
=======
evm = { version = "0.33.1", features = ["with-codec"], default-features = false }
ethereum = { version = "0.11.1", default-features = false, features = ["with-codec"] }
>>>>>>> 8a93fdc6
ethereum-types = { version = "0.12", default-features = false }
rlp = { version = "0.5", default-features = false }
sha3 = { version = "0.8", default-features = false }
fp-consensus = { version = "2.0.0-dev", path = "../../primitives/consensus", default-features = false }
fp-rpc = { version = "3.0.0-dev", path = "../../primitives/rpc", default-features = false }
fp-storage = { version = "2.0.0", path = "../../primitives/storage", default-features = false }
fp-self-contained = { version = "1.0.0-dev", path = "../../primitives/self-contained", default-features = false }
scale-info = { version = "1.0.0", default-features = false, features = ["derive"] }

[dev-dependencies]
sp-core = { git = "https://github.com/paritytech/substrate.git", branch = "polkadot-v0.9.14" }
libsecp256k1 = { version = "0.5", features = ["static-context", "hmac"] }

[features]
default = ["std"]
runtime-benchmarks = [
	"frame-support/runtime-benchmarks",
	"frame-system/runtime-benchmarks",
]
std = [
	"serde",
	"rustc-hex/std",
	"codec/std",
	"sp-runtime/std",
	"frame-support/std",
	"frame-system/std",
	"pallet-balances/std",
	"pallet-timestamp/std",
	"pallet-evm/std",
	"sp-io/std",
	"sp-std/std",
	"fp-evm/std",
	"ethereum/std",
	"ethereum-types/std",
	"rlp/std",
	"sha3/std",
	"fp-consensus/std",
	"fp-rpc/std",
	"fp-storage/std",
	"evm/std",
	"fp-self-contained/std",
	"scale-info/std",
]<|MERGE_RESOLUTION|>--- conflicted
+++ resolved
@@ -11,7 +11,7 @@
 rustc-hex = { version = "2.1.0", default-features = false }
 serde = { version = "1.0.101", optional = true }
 codec = { package = "parity-scale-codec", version = "2.0.0", default-features = false }
-scale-info = { version = "1.0.0", default-features = false }
+scale-info = { version = "1.0.0", default-features = false, features = ["derive"] }
 frame-support = { default-features = false, git = "https://github.com/paritytech/substrate.git", branch = "polkadot-v0.9.14" }
 frame-system = { default-features = false, git = "https://github.com/paritytech/substrate.git", branch = "polkadot-v0.9.14" }
 pallet-balances = { default-features = false, git = "https://github.com/paritytech/substrate.git", branch = "polkadot-v0.9.14" }
@@ -21,13 +21,8 @@
 sp-std = { default-features = false, git = "https://github.com/paritytech/substrate.git", branch = "polkadot-v0.9.14" }
 sp-io = { default-features = false, git = "https://github.com/paritytech/substrate.git", branch = "polkadot-v0.9.14" }
 fp-evm = { version = "3.0.0-dev", default-features = false, path = "../../primitives/evm" }
-<<<<<<< HEAD
-evm = { version = "0.33.0", features = ["with-codec"], default-features = false, git = "https://github.com/uniquenetwork/evm.git", branch = "unique-weights" }
-ethereum = { version = "0.10.0", features = ["with-codec"], default-features = false }
-=======
-evm = { version = "0.33.1", features = ["with-codec"], default-features = false }
-ethereum = { version = "0.11.1", default-features = false, features = ["with-codec"] }
->>>>>>> 8a93fdc6
+evm = { version = "0.33.0", features = ["with-codec"], default-features = false, git = "https://github.com/uniquenetwork/evm.git", branch = "unique-polkadot-v0.9.15" }
+ethereum = { version = "0.11.1", features = ["with-codec"], default-features = false }
 ethereum-types = { version = "0.12", default-features = false }
 rlp = { version = "0.5", default-features = false }
 sha3 = { version = "0.8", default-features = false }
@@ -35,7 +30,6 @@
 fp-rpc = { version = "3.0.0-dev", path = "../../primitives/rpc", default-features = false }
 fp-storage = { version = "2.0.0", path = "../../primitives/storage", default-features = false }
 fp-self-contained = { version = "1.0.0-dev", path = "../../primitives/self-contained", default-features = false }
-scale-info = { version = "1.0.0", default-features = false, features = ["derive"] }
 
 [dev-dependencies]
 sp-core = { git = "https://github.com/paritytech/substrate.git", branch = "polkadot-v0.9.14" }
