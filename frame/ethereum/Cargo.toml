[package]
name = "pallet-ethereum"
version = "4.0.0-dev"
authors = ["Parity Technologies <admin@parity.io>"]
edition = "2021"
license = "Apache-2.0"
description = "Ethereum compatibility full block processing emulation pallet for Substrate."
repository = "https://github.com/paritytech/frontier/"

[package.metadata.docs.rs]
targets = ["x86_64-unknown-linux-gnu"]

[dependencies]
ethereum = { version = "0.14.0", default-features = false, features = ["with-codec"] }
<<<<<<< HEAD
evm = { git = "https://github.com/uniquenetwork/evm", branch = "unique-polkadot-v0.9.33", default-features = false, features = [
	"with-codec",
] }
serde = { version = "1.0.144", optional = true }

# Parity
codec = { package = "parity-scale-codec", version = "3.2.1", default-features = false }
ethereum-types = { version = "0.14.0", default-features = false }
=======
evm = { version = "0.37.0", default-features = false, features = ["with-codec"] }
serde = { version = "1.0", optional = true }

# Parity
codec = { package = "parity-scale-codec", version = "3.2.1", default-features = false }
ethereum-types = { version = "0.14.1", default-features = false }
>>>>>>> aca04f22
rlp = { version = "0.5", default-features = false }
scale-info = { version = "2.3.0", default-features = false, features = ["derive"] }

# Substrate
<<<<<<< HEAD
sp-io = { version = "6.0.0", git = "https://github.com/paritytech/substrate", branch = "polkadot-v0.9.33-asset-destroy", default-features = false }
sp-runtime = { version = "6.0.0", git = "https://github.com/paritytech/substrate", branch = "polkadot-v0.9.33-asset-destroy", default-features = false }
sp-std = { version = "4.0.0", git = "https://github.com/paritytech/substrate", branch = "polkadot-v0.9.33-asset-destroy", default-features = false }
=======
sp-io = { version = "7.0.0", git = "https://github.com/paritytech/substrate", branch = "master", default-features = false }
sp-runtime = { version = "7.0.0", git = "https://github.com/paritytech/substrate", branch = "master", default-features = false }
sp-std = { version = "5.0.0", git = "https://github.com/paritytech/substrate", branch = "master", default-features = false }
>>>>>>> aca04f22
# Substrate FRAME
frame-support = { version = "4.0.0-dev", git = "https://github.com/paritytech/substrate", branch = "polkadot-v0.9.33-asset-destroy", default-features = false }
frame-system = { version = "4.0.0-dev", git = "https://github.com/paritytech/substrate", branch = "polkadot-v0.9.33-asset-destroy", default-features = false }
pallet-timestamp = { version = "4.0.0-dev", git = "https://github.com/paritytech/substrate", branch = "polkadot-v0.9.33-asset-destroy", default-features = false }

# Frontier
fp-consensus = { version = "2.0.0-dev", path = "../../primitives/consensus", default-features = false }
fp-ethereum = { version = "1.0.0-dev", path = "../../primitives/ethereum", default-features = false }
fp-evm = { version = "3.0.0-dev", path = "../../primitives/evm", default-features = false }
fp-rpc = { version = "3.0.0-dev", path = "../../primitives/rpc", default-features = false }
fp-self-contained = { version = "1.0.0-dev", path = "../../primitives/self-contained", default-features = false }
fp-storage = { version = "2.0.0", path = "../../primitives/storage", default-features = false }
pallet-evm = { version = "6.0.0-dev", path = "../evm", default-features = false }

fp-evm-mapping = { path = "../evm-mapping", default-features = false }

[dev-dependencies]
hex = "0.4.3"
# Parity
libsecp256k1 = { version = "0.7", features = ["static-context", "hmac"] }
# Substrate
<<<<<<< HEAD
sp-core = { version = "6.0.0", git = "https://github.com/paritytech/substrate", branch = "polkadot-v0.9.33-asset-destroy" }
=======
sp-core = { version = "7.0.0", git = "https://github.com/paritytech/substrate", branch = "master" }
>>>>>>> aca04f22
# Substrate FRAME
pallet-balances = { version = "4.0.0-dev", git = "https://github.com/paritytech/substrate", branch = "polkadot-v0.9.33-asset-destroy" }

[features]
default = ["std"]
std = [
	"ethereum/std",
	"evm/std",
	"serde",
	# Parity
	"codec/std",
	"ethereum-types/std",
	"rlp/std",
	"scale-info/std",
	# Substrate
	"sp-io/std",
	"sp-runtime/std",
	"sp-std/std",
	# Substrate FRAME
	"frame-support/std",
	"frame-system/std",
	"pallet-timestamp/std",
	# Frontier
	"fp-consensus/std",
	"fp-ethereum/std",
	"fp-evm/std",
	"fp-rpc/std",
	"fp-self-contained/std",
	"fp-storage/std",
	"pallet-evm/std",
]
runtime-benchmarks = [
	"frame-support/runtime-benchmarks",
	"frame-system/runtime-benchmarks",
	"pallet-timestamp/runtime-benchmarks",
	"pallet-evm/runtime-benchmarks",
]
try-runtime = [
	"frame-support/try-runtime",
	"frame-system/try-runtime",
	"pallet-timestamp/try-runtime",
	"pallet-evm/try-runtime",
]
forbid-evm-reentrancy = ["pallet-evm/forbid-evm-reentrancy"]<|MERGE_RESOLUTION|>--- conflicted
+++ resolved
@@ -12,40 +12,25 @@
 
 [dependencies]
 ethereum = { version = "0.14.0", default-features = false, features = ["with-codec"] }
-<<<<<<< HEAD
-evm = { git = "https://github.com/uniquenetwork/evm", branch = "unique-polkadot-v0.9.33", default-features = false, features = [
+evm = { git = "https://github.com/uniquenetwork/evm", branch = "unique-polkadot-v0.9.35", default-features = false, features = [
 	"with-codec",
 ] }
-serde = { version = "1.0.144", optional = true }
-
-# Parity
-codec = { package = "parity-scale-codec", version = "3.2.1", default-features = false }
-ethereum-types = { version = "0.14.0", default-features = false }
-=======
-evm = { version = "0.37.0", default-features = false, features = ["with-codec"] }
 serde = { version = "1.0", optional = true }
 
 # Parity
 codec = { package = "parity-scale-codec", version = "3.2.1", default-features = false }
 ethereum-types = { version = "0.14.1", default-features = false }
->>>>>>> aca04f22
 rlp = { version = "0.5", default-features = false }
 scale-info = { version = "2.3.0", default-features = false, features = ["derive"] }
 
 # Substrate
-<<<<<<< HEAD
-sp-io = { version = "6.0.0", git = "https://github.com/paritytech/substrate", branch = "polkadot-v0.9.33-asset-destroy", default-features = false }
-sp-runtime = { version = "6.0.0", git = "https://github.com/paritytech/substrate", branch = "polkadot-v0.9.33-asset-destroy", default-features = false }
-sp-std = { version = "4.0.0", git = "https://github.com/paritytech/substrate", branch = "polkadot-v0.9.33-asset-destroy", default-features = false }
-=======
-sp-io = { version = "7.0.0", git = "https://github.com/paritytech/substrate", branch = "master", default-features = false }
-sp-runtime = { version = "7.0.0", git = "https://github.com/paritytech/substrate", branch = "master", default-features = false }
-sp-std = { version = "5.0.0", git = "https://github.com/paritytech/substrate", branch = "master", default-features = false }
->>>>>>> aca04f22
+sp-io = { version = "7.0.0", git = "https://github.com/paritytech/substrate", branch = "polkadot-v0.9.35", default-features = false }
+sp-runtime = { version = "7.0.0", git = "https://github.com/paritytech/substrate", branch = "polkadot-v0.9.35", default-features = false }
+sp-std = { version = "5.0.0", git = "https://github.com/paritytech/substrate", branch = "polkadot-v0.9.35", default-features = false }
 # Substrate FRAME
-frame-support = { version = "4.0.0-dev", git = "https://github.com/paritytech/substrate", branch = "polkadot-v0.9.33-asset-destroy", default-features = false }
-frame-system = { version = "4.0.0-dev", git = "https://github.com/paritytech/substrate", branch = "polkadot-v0.9.33-asset-destroy", default-features = false }
-pallet-timestamp = { version = "4.0.0-dev", git = "https://github.com/paritytech/substrate", branch = "polkadot-v0.9.33-asset-destroy", default-features = false }
+frame-support = { version = "4.0.0-dev", git = "https://github.com/paritytech/substrate", branch = "polkadot-v0.9.35", default-features = false }
+frame-system = { version = "4.0.0-dev", git = "https://github.com/paritytech/substrate", branch = "polkadot-v0.9.35", default-features = false }
+pallet-timestamp = { version = "4.0.0-dev", git = "https://github.com/paritytech/substrate", branch = "polkadot-v0.9.35", default-features = false }
 
 # Frontier
 fp-consensus = { version = "2.0.0-dev", path = "../../primitives/consensus", default-features = false }
@@ -63,13 +48,9 @@
 # Parity
 libsecp256k1 = { version = "0.7", features = ["static-context", "hmac"] }
 # Substrate
-<<<<<<< HEAD
-sp-core = { version = "6.0.0", git = "https://github.com/paritytech/substrate", branch = "polkadot-v0.9.33-asset-destroy" }
-=======
-sp-core = { version = "7.0.0", git = "https://github.com/paritytech/substrate", branch = "master" }
->>>>>>> aca04f22
+sp-core = { version = "7.0.0", git = "https://github.com/paritytech/substrate", branch = "polkadot-v0.9.35" }
 # Substrate FRAME
-pallet-balances = { version = "4.0.0-dev", git = "https://github.com/paritytech/substrate", branch = "polkadot-v0.9.33-asset-destroy" }
+pallet-balances = { version = "4.0.0-dev", git = "https://github.com/paritytech/substrate", branch = "polkadot-v0.9.35" }
 
 [features]
 default = ["std"]
