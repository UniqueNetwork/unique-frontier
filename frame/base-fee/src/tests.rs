// SPDX-License-Identifier: Apache-2.0
// This file is part of Frontier.
//
// Copyright (c) 2021-2022 Parity Technologies (UK) Ltd.
//
// Licensed under the Apache License, Version 2.0 (the "License");
// you may not use this file except in compliance with the License.
// You may obtain a copy of the License at
//
// 	http://www.apache.org/licenses/LICENSE-2.0
//
// Unless required by applicable law or agreed to in writing, software
// distributed under the License is distributed on an "AS IS" BASIS,
// WITHOUT WARRANTIES OR CONDITIONS OF ANY KIND, either express or implied.
// See the License for the specific language governing permissions and
// limitations under the License.

use frame_support::{
	assert_ok,
	dispatch::DispatchClass,
	pallet_prelude::GenesisBuild,
	parameter_types,
	traits::{ConstU32, OnFinalize},
<<<<<<< HEAD
=======
	weights::Weight,
>>>>>>> ce45aff1
};
use sp_core::{H256, U256};
use sp_io::TestExternalities;
use sp_runtime::{
	testing::Header,
	traits::{BlakeTwo256, IdentityLookup},
	Permill,
};

use super::*;
use crate as pallet_base_fee;

type UncheckedExtrinsic = frame_system::mocking::MockUncheckedExtrinsic<Test>;
type Block = frame_system::mocking::MockBlock<Test>;

parameter_types! {
	pub const BlockHashCount: u64 = 250;
	pub BlockWeights: frame_system::limits::BlockWeights =
		frame_system::limits::BlockWeights::simple_max(Weight::from_ref_time(1024));
}
impl frame_system::Config for Test {
	type BaseCallFilter = frame_support::traits::Everything;
	type BlockWeights = ();
	type BlockLength = ();
<<<<<<< HEAD
	type DbWeight = ();
	type RuntimeOrigin = RuntimeOrigin;
	type Index = u64;
	type BlockNumber = u64;
	type RuntimeCall = RuntimeCall;
=======
	type RuntimeOrigin = RuntimeOrigin;
	type RuntimeCall = RuntimeCall;
	type Index = u64;
	type BlockNumber = u64;
>>>>>>> ce45aff1
	type Hash = H256;
	type Hashing = BlakeTwo256;
	type AccountId = u64;
	type Lookup = IdentityLookup<Self::AccountId>;
	type Header = Header;
	type RuntimeEvent = RuntimeEvent;
	type BlockHashCount = BlockHashCount;
	type DbWeight = ();
	type Version = ();
	type PalletInfo = PalletInfo;
	type AccountData = ();
	type OnNewAccount = ();
	type OnKilledAccount = ();
	type SystemWeightInfo = ();
	type SS58Prefix = ();
	type OnSetCode = ();
	type MaxConsumers = ConstU32<16>;
}

parameter_types! {
	pub DefaultBaseFeePerGas: U256 = U256::from(100_000_000_000 as u128);
	pub DefaultElasticity: Permill = Permill::from_parts(125_000);
}

pub struct BaseFeeThreshold;
impl pallet_base_fee::BaseFeeThreshold for BaseFeeThreshold {
	fn lower() -> Permill {
		Permill::zero()
	}
	fn ideal() -> Permill {
		Permill::from_parts(500_000)
	}
	fn upper() -> Permill {
		Permill::from_parts(1_000_000)
	}
}

impl Config for Test {
	type RuntimeEvent = RuntimeEvent;
	type Threshold = BaseFeeThreshold;
	type DefaultBaseFeePerGas = DefaultBaseFeePerGas;
	type DefaultElasticity = DefaultElasticity;
}

frame_support::construct_runtime!(
	pub enum Test where
		Block = Block,
		NodeBlock = Block,
		UncheckedExtrinsic = UncheckedExtrinsic,
	{
		System: frame_system::{Pallet, Call, Config, Storage, Event<T>},
		BaseFee: pallet_base_fee::{Pallet, Call, Storage, Event},
	}
);

pub fn new_test_ext(base_fee: Option<U256>, elasticity: Option<Permill>) -> TestExternalities {
	let mut t = frame_system::GenesisConfig::default()
		.build_storage::<Test>()
		.unwrap();

	match (base_fee, elasticity) {
		(Some(base_fee), Some(elasticity)) => {
			pallet_base_fee::GenesisConfig::<Test>::new(base_fee, elasticity)
		}
		(None, Some(elasticity)) => {
			let mut config = pallet_base_fee::GenesisConfig::<Test>::default();
			config.elasticity = elasticity;
			config
		}
		(Some(base_fee), None) => {
			let mut config = pallet_base_fee::GenesisConfig::<Test>::default();
			config.base_fee_per_gas = base_fee;
			config
		}
		(None, None) => pallet_base_fee::GenesisConfig::<Test>::default(),
	}
	.assimilate_storage(&mut t)
	.unwrap();

	TestExternalities::new(t)
}

#[test]
fn should_default() {
	new_test_ext(None, None).execute_with(|| {
		assert_eq!(
			BaseFee::base_fee_per_gas(),
			U256::from(100_000_000_000 as u128)
		);
		assert_eq!(BaseFee::elasticity(), Permill::from_parts(125_000));
	});
}

#[test]
fn should_not_overflow_u256() {
	let base_fee = U256::max_value();
	new_test_ext(Some(base_fee), None).execute_with(|| {
		let init = BaseFee::base_fee_per_gas();
		System::register_extra_weight_unchecked(
			Weight::from_ref_time(1000000000000),
			DispatchClass::Normal,
		);
		BaseFee::on_finalize(System::block_number());
		assert_eq!(BaseFee::base_fee_per_gas(), init);
	});
}

#[test]
fn should_handle_zero() {
	let base_fee = U256::zero();
	new_test_ext(Some(base_fee), None).execute_with(|| {
		let init = BaseFee::base_fee_per_gas();
		BaseFee::on_finalize(System::block_number());
		assert_eq!(BaseFee::base_fee_per_gas(), init);
	});
}

#[test]
fn should_handle_consecutive_empty_blocks() {
	let base_fee = U256::from(1_000_000_000);
	new_test_ext(Some(base_fee), None).execute_with(|| {
		for _ in 0..10000 {
			BaseFee::on_finalize(System::block_number());
			System::set_block_number(System::block_number() + 1);
		}
		assert_eq!(
			BaseFee::base_fee_per_gas(),
			// 8 is the lowest number which's 12.5% is >= 1.
			U256::from(7)
		);
	});
	let zero_elasticity = Permill::zero();
	new_test_ext(Some(base_fee), Some(zero_elasticity)).execute_with(|| {
		for _ in 0..10000 {
			BaseFee::on_finalize(System::block_number());
			System::set_block_number(System::block_number() + 1);
		}
		assert_eq!(
			BaseFee::base_fee_per_gas(),
			// base fee won't change
			base_fee
		);
	});
}

#[test]
fn should_handle_consecutive_full_blocks() {
	let base_fee = U256::from(1_000_000_000);
	new_test_ext(Some(base_fee), None).execute_with(|| {
		for _ in 0..10000 {
			// Register max weight in block.
			System::register_extra_weight_unchecked(
				Weight::from_ref_time(1000000000000),
				DispatchClass::Normal,
			);
			BaseFee::on_finalize(System::block_number());
			System::set_block_number(System::block_number() + 1);
		}
		assert_eq!(
			BaseFee::base_fee_per_gas(),
			// Max value allowed in the algorithm before overflowing U256.
			U256::from_dec_str(
				"930583037201699994746877284806656508753618758732556029383742480470471799"
			)
			.unwrap()
		);
	});
	let zero_elasticity = Permill::zero();
	new_test_ext(Some(base_fee), Some(zero_elasticity)).execute_with(|| {
		for _ in 0..10000 {
			// Register max weight in block.
			System::register_extra_weight_unchecked(
				Weight::from_ref_time(1000000000000),
				DispatchClass::Normal,
			);
			BaseFee::on_finalize(System::block_number());
			System::set_block_number(System::block_number() + 1);
		}
		assert_eq!(
			BaseFee::base_fee_per_gas(),
			// base fee won't change
			base_fee
		);
	});
}

#[test]
fn should_increase_total_base_fee() {
	let base_fee = U256::from(1_000_000_000);
	new_test_ext(Some(base_fee), None).execute_with(|| {
		assert_eq!(BaseFee::base_fee_per_gas(), U256::from(1000000000));
		// Register max weight in block.
		System::register_extra_weight_unchecked(
			Weight::from_ref_time(1000000000000),
			DispatchClass::Normal,
		);
		BaseFee::on_finalize(System::block_number());
		// Expect the base fee to increase by 12.5%.
		assert_eq!(BaseFee::base_fee_per_gas(), U256::from(1125000000));
	});
}

#[test]
fn should_increase_delta_of_base_fee() {
	let base_fee = U256::from(1_000_000_000);
	new_test_ext(Some(base_fee), None).execute_with(|| {
		assert_eq!(BaseFee::base_fee_per_gas(), U256::from(1000000000));
		// Register 75% capacity in block weight.
		System::register_extra_weight_unchecked(
			Weight::from_ref_time(750000000000),
			DispatchClass::Normal,
		);
		BaseFee::on_finalize(System::block_number());
		// Expect a 6.25% increase in base fee for a target capacity of 50% ((75/50)-1 = 0.5 * 0.125 = 0.0625).
		assert_eq!(BaseFee::base_fee_per_gas(), U256::from(1062500000));
	});
}

#[test]
fn should_idle_base_fee() {
	let base_fee = U256::from(1_000_000_000);
	new_test_ext(Some(base_fee), None).execute_with(|| {
		assert_eq!(BaseFee::base_fee_per_gas(), U256::from(1000000000));
		// Register half capacity in block weight.
		System::register_extra_weight_unchecked(
			Weight::from_ref_time(500000000000),
			DispatchClass::Normal,
		);
		BaseFee::on_finalize(System::block_number());
		// Expect the base fee to remain unchanged
		assert_eq!(BaseFee::base_fee_per_gas(), U256::from(1000000000));
	});
}

#[test]
fn set_base_fee_per_gas_dispatchable() {
	let base_fee = U256::from(1_000_000_000);
	new_test_ext(Some(base_fee), None).execute_with(|| {
		assert_eq!(BaseFee::base_fee_per_gas(), U256::from(1000000000));
		assert_ok!(BaseFee::set_base_fee_per_gas(
			RuntimeOrigin::root(),
			U256::from(1)
		));
		assert_eq!(BaseFee::base_fee_per_gas(), U256::from(1));
	});
}

#[test]
<<<<<<< HEAD
fn set_is_active_dispatchable() {
	let base_fee = U256::from(1_000_000_000);
	new_test_ext(Some(base_fee)).execute_with(|| {
		assert_eq!(BaseFee::is_active(), true);
		assert_ok!(BaseFee::set_is_active(RuntimeOrigin::root(), false));
		assert_eq!(BaseFee::is_active(), false);
	});
}

#[test]
=======
>>>>>>> ce45aff1
fn set_elasticity_dispatchable() {
	let base_fee = U256::from(1_000_000_000);
	new_test_ext(Some(base_fee), None).execute_with(|| {
		assert_eq!(BaseFee::elasticity(), Permill::from_parts(125_000));
		assert_ok!(BaseFee::set_elasticity(
			RuntimeOrigin::root(),
			Permill::from_parts(1_000)
		));
		assert_eq!(BaseFee::elasticity(), Permill::from_parts(1_000));
	});
}<|MERGE_RESOLUTION|>--- conflicted
+++ resolved
@@ -21,10 +21,7 @@
 	pallet_prelude::GenesisBuild,
 	parameter_types,
 	traits::{ConstU32, OnFinalize},
-<<<<<<< HEAD
-=======
 	weights::Weight,
->>>>>>> ce45aff1
 };
 use sp_core::{H256, U256};
 use sp_io::TestExternalities;
@@ -49,18 +46,10 @@
 	type BaseCallFilter = frame_support::traits::Everything;
 	type BlockWeights = ();
 	type BlockLength = ();
-<<<<<<< HEAD
-	type DbWeight = ();
-	type RuntimeOrigin = RuntimeOrigin;
-	type Index = u64;
-	type BlockNumber = u64;
-	type RuntimeCall = RuntimeCall;
-=======
 	type RuntimeOrigin = RuntimeOrigin;
 	type RuntimeCall = RuntimeCall;
 	type Index = u64;
 	type BlockNumber = u64;
->>>>>>> ce45aff1
 	type Hash = H256;
 	type Hashing = BlakeTwo256;
 	type AccountId = u64;
@@ -309,19 +298,6 @@
 }
 
 #[test]
-<<<<<<< HEAD
-fn set_is_active_dispatchable() {
-	let base_fee = U256::from(1_000_000_000);
-	new_test_ext(Some(base_fee)).execute_with(|| {
-		assert_eq!(BaseFee::is_active(), true);
-		assert_ok!(BaseFee::set_is_active(RuntimeOrigin::root(), false));
-		assert_eq!(BaseFee::is_active(), false);
-	});
-}
-
-#[test]
-=======
->>>>>>> ce45aff1
 fn set_elasticity_dispatchable() {
 	let base_fee = U256::from(1_000_000_000);
 	new_test_ext(Some(base_fee), None).execute_with(|| {
