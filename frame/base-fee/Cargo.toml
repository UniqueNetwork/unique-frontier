[package]
name = "pallet-base-fee"
version = "1.0.0"
authors = ["Parity Technologies <admin@parity.io>"]
edition = "2021"
license = "Apache-2.0"
description = "EIP-1559 fee utils"
repository = "https://github.com/paritytech/frontier/"

[package.metadata.docs.rs]
targets = ["x86_64-unknown-linux-gnu"]

[dependencies]
serde = { version = "1.0", optional = true }

# Parity
codec = { package = "parity-scale-codec", version = "3.2.1", default-features = false }
scale-info = { version = "2.3.0", default-features = false, features = ["derive"] }

# Substrate
<<<<<<< HEAD
sp-core = { version = "6.0.0", git = "https://github.com/paritytech/substrate", branch = "polkadot-v0.9.33-asset-destroy", default-features = false }
sp-runtime = { version = "6.0.0", git = "https://github.com/paritytech/substrate", branch = "polkadot-v0.9.33-asset-destroy", default-features = false }
=======
sp-core = { version = "7.0.0", git = "https://github.com/paritytech/substrate", branch = "master", default-features = false }
sp-runtime = { version = "7.0.0", git = "https://github.com/paritytech/substrate", branch = "master", default-features = false }
>>>>>>> aca04f22
# Substrate FRAME
frame-support = { version = "4.0.0-dev", git = "https://github.com/paritytech/substrate", branch = "polkadot-v0.9.33-asset-destroy", default-features = false }
frame-system = { version = "4.0.0-dev", git = "https://github.com/paritytech/substrate", branch = "polkadot-v0.9.33-asset-destroy", default-features = false }

# Frontier
fp-evm = { version = "3.0.0-dev", path = "../../primitives/evm", default-features = false }

[dev-dependencies]
<<<<<<< HEAD
sp-io = { version = "6.0.0", git = "https://github.com/paritytech/substrate", branch = "polkadot-v0.9.33-asset-destroy" }
=======
sp-io = { version = "7.0.0", git = "https://github.com/paritytech/substrate", branch = "master" }
>>>>>>> aca04f22

[features]
default = ["std"]
std = [
	"serde",
	# Parity
	"codec/std",
	"scale-info/std",
	# Substrate
	"sp-core/std",
	"sp-runtime/std",
	# Substrate FRAME
	"frame-support/std",
	"frame-system/std",
	# Frontier
	"fp-evm/std",
]
<<<<<<< HEAD
try-runtime = ["frame-support/try-runtime"]
=======
try-runtime = [
	"frame-support/try-runtime",
	"frame-system/try-runtime",
]
>>>>>>> aca04f22
<|MERGE_RESOLUTION|>--- conflicted
+++ resolved
@@ -18,26 +18,17 @@
 scale-info = { version = "2.3.0", default-features = false, features = ["derive"] }
 
 # Substrate
-<<<<<<< HEAD
-sp-core = { version = "6.0.0", git = "https://github.com/paritytech/substrate", branch = "polkadot-v0.9.33-asset-destroy", default-features = false }
-sp-runtime = { version = "6.0.0", git = "https://github.com/paritytech/substrate", branch = "polkadot-v0.9.33-asset-destroy", default-features = false }
-=======
-sp-core = { version = "7.0.0", git = "https://github.com/paritytech/substrate", branch = "master", default-features = false }
-sp-runtime = { version = "7.0.0", git = "https://github.com/paritytech/substrate", branch = "master", default-features = false }
->>>>>>> aca04f22
+sp-core = { version = "7.0.0", git = "https://github.com/paritytech/substrate", branch = "polkadot-v0.9.35", default-features = false }
+sp-runtime = { version = "7.0.0", git = "https://github.com/paritytech/substrate", branch = "polkadot-v0.9.35", default-features = false }
 # Substrate FRAME
-frame-support = { version = "4.0.0-dev", git = "https://github.com/paritytech/substrate", branch = "polkadot-v0.9.33-asset-destroy", default-features = false }
-frame-system = { version = "4.0.0-dev", git = "https://github.com/paritytech/substrate", branch = "polkadot-v0.9.33-asset-destroy", default-features = false }
+frame-support = { version = "4.0.0-dev", git = "https://github.com/paritytech/substrate", branch = "polkadot-v0.9.35", default-features = false }
+frame-system = { version = "4.0.0-dev", git = "https://github.com/paritytech/substrate", branch = "polkadot-v0.9.35", default-features = false }
 
 # Frontier
 fp-evm = { version = "3.0.0-dev", path = "../../primitives/evm", default-features = false }
 
 [dev-dependencies]
-<<<<<<< HEAD
-sp-io = { version = "6.0.0", git = "https://github.com/paritytech/substrate", branch = "polkadot-v0.9.33-asset-destroy" }
-=======
-sp-io = { version = "7.0.0", git = "https://github.com/paritytech/substrate", branch = "master" }
->>>>>>> aca04f22
+sp-io = { version = "7.0.0", git = "https://github.com/paritytech/substrate", branch = "polkadot-v0.9.35" }
 
 [features]
 default = ["std"]
@@ -55,11 +46,7 @@
 	# Frontier
 	"fp-evm/std",
 ]
-<<<<<<< HEAD
-try-runtime = ["frame-support/try-runtime"]
-=======
 try-runtime = [
 	"frame-support/try-runtime",
 	"frame-system/try-runtime",
-]
->>>>>>> aca04f22
+]