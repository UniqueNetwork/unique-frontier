--- conflicted
+++ resolved
@@ -609,9 +609,16 @@
 		}
 	}
 
-<<<<<<< HEAD
 	pub fn add_log_record(log: Log) {
 		Module::<T>::deposit_event(Event::<T>::Log(log));
+	}
+
+	/// Get the author using the FindAuthor trait.
+	pub fn find_author() -> H160 {
+		let digest = <frame_system::Module<T>>::digest();
+		let pre_runtime_digests = digest.logs.iter().filter_map(|d| d.as_pre_runtime());
+
+		T::FindAuthor::find_author(pre_runtime_digests).unwrap_or_default()
 	}
 }
 
@@ -726,15 +733,6 @@
 	},
 	Create,
 	Create2,
-=======
-	/// Get the author using the FindAuthor trait.
-	pub fn find_author() -> H160 {
-		let digest = <frame_system::Module<T>>::digest();
-		let pre_runtime_digests = digest.logs.iter().filter_map(|d| d.as_pre_runtime());
-
-		T::FindAuthor::find_author(pre_runtime_digests).unwrap_or_default()
-	}
->>>>>>> 5ced70c1
 }
 
 /// Handle withdrawing, refunding and depositing of transaction fees.
