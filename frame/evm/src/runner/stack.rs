// SPDX-License-Identifier: Apache-2.0
// This file is part of Frontier.
//
// Copyright (c) 2020 Parity Technologies (UK) Ltd.
//
// Licensed under the Apache License, Version 2.0 (the "License");
// you may not use this file except in compliance with the License.
// You may obtain a copy of the License at
//
// 	http://www.apache.org/licenses/LICENSE-2.0
//
// Unless required by applicable law or agreed to in writing, software
// distributed under the License is distributed on an "AS IS" BASIS,
// WITHOUT WARRANTIES OR CONDITIONS OF ANY KIND, either express or implied.
// See the License for the specific language governing permissions and
// limitations under the License.

//! EVM stack-based runner.

use crate::runner::Runner as RunnerT;
use crate::{
	AccountCodes, AccountStorages, AddressMapping, BlockHashMapping, Config, Error, Event,
	FeeCalculator, OnChargeEVMTransaction, Pallet, PrecompileSet,
};
<<<<<<< HEAD
use sha3::{Keccak256, Digest};
use fp_evm::{ExecutionInfo, CallInfo, CreateInfo, Log, Vicinity, TransactionValidityHack};
use evm::{Context, ExitReason, ExitError, Transfer};
use evm::backend::Backend as BackendT;
use evm::executor::{PrecompileOutput, StackExecutor, StackSubstateMetadata, StackState as StackStateT};
use crate::{
	Config, AccountStorages, FeeCalculator, AccountCodes, Module, Event,
	Error, AddressMapping, PrecompileSet, OnChargeEVMTransaction, BlockHashMapping,
	OnMethodCall, WithdrawReason, OnCreate,
=======
use evm::backend::Backend as BackendT;
use evm::executor::{StackExecutor, StackState as StackStateT, StackSubstateMetadata};
use evm::{ExitError, ExitReason, Transfer};
use fp_evm::{CallInfo, CreateInfo, ExecutionInfo, Log, Vicinity};
use frame_support::{
	ensure,
	traits::{Currency, ExistenceRequirement, Get},
>>>>>>> 0b962f21
};
use sha3::{Digest, Keccak256};
use sp_core::{H160, H256, U256};
use sp_runtime::traits::UniqueSaturatedInto;
use sp_std::{boxed::Box, collections::btree_set::BTreeSet, marker::PhantomData, mem, vec::Vec};

#[derive(Default)]
pub struct Runner<T: Config> {
	_marker: PhantomData<T>,
}

fn run_precompiles<T: Config>(addr: H160, value: &[u8], target_gas: Option<u64>, context: &Context) -> Option<PrecompileOutput> {
	if let Some(value) = T::OnMethodCall::call(
		&context.caller,
		&addr,
		target_gas.unwrap_or(u64::MAX),
		value,
		context.apparent_value,
	) {
		return Some(value)
	}
	T::Precompiles::execute(addr, value, target_gas, context).map(|v| v.into())
}

impl<T: Config> Runner<T> {
	/// Execute an EVM operation.
	pub fn execute<'config, F, R>(
		source: H160,
		value: U256,
		gas_limit: u64,
		gas_price: Option<U256>,
		reason: WithdrawReason,
		nonce: Option<U256>,
		config: &'config evm::Config,
		f: F,
	) -> Result<ExecutionInfo<R>, Error<T>>
	where
		F: FnOnce(
			&mut StackExecutor<'config, SubstrateStackState<'_, 'config, T>>,
		) -> (ExitReason, R),
	{
		// Gas price check is skipped when performing a gas estimation.
		let gas_price = match gas_price {
			Some(gas_price) => {
				ensure!(
					gas_price >= T::FeeCalculator::min_gas_price(),
					Error::<T>::GasPriceTooLow
				);
				gas_price
			}
			None => Default::default(),
		};

		let vicinity = Vicinity {
			gas_price,
			origin: source,
		};

		let metadata = StackSubstateMetadata::new(gas_limit, &config);
		let state = SubstrateStackState::new(&vicinity, metadata);
<<<<<<< HEAD
		let mut executor = StackExecutor::new_with_precompile(
			state,
			config,
			run_precompiles::<T>,
		);

		let source_account = Module::<T>::account_basic(&source);
=======
		let mut executor =
			StackExecutor::new_with_precompile(state, config, T::Precompiles::execute);

		let total_fee = gas_price
			.checked_mul(U256::from(gas_limit))
			.ok_or(Error::<T>::FeeOverflow)?;
		let total_payment = value
			.checked_add(total_fee)
			.ok_or(Error::<T>::PaymentOverflow)?;
		let source_account = Pallet::<T>::account_basic(&source);
		ensure!(
			source_account.balance >= total_payment,
			Error::<T>::BalanceLow
		);
>>>>>>> 0b962f21

		if let Some(nonce) = nonce {
			ensure!(source_account.nonce == nonce, Error::<T>::InvalidNonce);
		}

		let total_fee = gas_price.checked_mul(U256::from(gas_limit))
			.ok_or(Error::<T>::FeeOverflow)?;

		let fee_payer = T::TransactionValidityHack::who_pays_fee(source, &reason).unwrap_or(source);

		if fee_payer == source {
			let total_payment = value.checked_add(total_fee).ok_or(Error::<T>::PaymentOverflow)?;
			if source_account.balance < total_payment {
				return Err(Error::<T>::BalanceLow.into());
			}
		} else {
			let fee_payer_data = crate::Pallet::<T>::account_basic(&fee_payer);
			if source_account.balance < value || fee_payer_data.balance < total_fee {
				return Err(Error::<T>::BalanceLow.into());
			}
		}

		// Deduct fee from the `source` account.
		let fee = T::OnChargeTransaction::withdraw_fee(&source, reason, total_fee)?;

		// Execute the EVM call.
		let (reason, retv) = f(&mut executor);

		let used_gas = U256::from(executor.used_gas());
		let actual_fee = executor.fee(gas_price);
		log::debug!(
			target: "evm",
			"Execution {:?} [source: {:?}, value: {}, gas_limit: {}, actual_fee: {}]",
			reason,
			source,
			value,
			gas_limit,
			actual_fee
		);

		// Refund fees to the `source` account if deducted more before,
		T::OnChargeTransaction::correct_and_deposit_fee(&source, actual_fee, fee)?;

		let state = executor.into_state();

		for address in state.substate.deletes {
			log::debug!(
				target: "evm",
				"Deleting account at {:?}",
				address
			);
			Pallet::<T>::remove_account(&address)
		}

		for log in &state.substate.logs {
			log::trace!(
				target: "evm",
				"Inserting log for {:?}, topics ({}) {:?}, data ({}): {:?}]",
				log.address,
				log.topics.len(),
				log.topics,
				log.data.len(),
				log.data
			);
			Pallet::<T>::deposit_event(Event::<T>::Log(Log {
				address: log.address,
				topics: log.topics.clone(),
				data: log.data.clone(),
			}));
		}

		Ok(ExecutionInfo {
			value: retv,
			exit_reason: reason,
			used_gas,
			logs: state.substate.logs,
		})
	}
}

impl<T: Config> RunnerT<T> for Runner<T> {
	type Error = Error<T>;

	fn call(
		source: H160,
		target: H160,
		input: Vec<u8>,
		value: U256,
		gas_limit: u64,
		gas_price: Option<U256>,
		nonce: Option<U256>,
		config: &evm::Config,
	) -> Result<CallInfo, Self::Error> {
		Self::execute(
			source,
			value,
			gas_limit,
			gas_price,
			WithdrawReason::Call {
				target,
				input: input.clone(),
			},
			nonce,
			config,
			|executor| executor.transact_call(source, target, value, input, gas_limit),
		)
	}

	fn create(
		source: H160,
		init: Vec<u8>,
		value: U256,
		gas_limit: u64,
		gas_price: Option<U256>,
		nonce: Option<U256>,
		config: &evm::Config,
	) -> Result<CreateInfo, Self::Error> {
		Self::execute(
			source,
			value,
			gas_limit,
			gas_price,
			WithdrawReason::Create,
			nonce,
			config,
			|executor| {
<<<<<<< HEAD
				let address = executor.create_address(
					evm::CreateScheme::Legacy { caller: source },
				);
				T::OnCreate::on_create(source, address);
				(executor.transact_create(
					source,
					value,
					init,
					gas_limit,
				), address)
=======
				let address = executor.create_address(evm::CreateScheme::Legacy { caller: source });
				(
					executor.transact_create(source, value, init, gas_limit),
					address,
				)
>>>>>>> 0b962f21
			},
		)
	}

	fn create2(
		source: H160,
		init: Vec<u8>,
		salt: H256,
		value: U256,
		gas_limit: u64,
		gas_price: Option<U256>,
		nonce: Option<U256>,
		config: &evm::Config,
	) -> Result<CreateInfo, Self::Error> {
		let code_hash = H256::from_slice(Keccak256::digest(&init).as_slice());
		Self::execute(
			source,
			value,
			gas_limit,
			gas_price,
			WithdrawReason::Create2,
			nonce,
			config,
			|executor| {
<<<<<<< HEAD
				let address = executor.create_address(
					evm::CreateScheme::Create2 { caller: source, code_hash, salt },
				);
				T::OnCreate::on_create(source, address);
				(executor.transact_create2(
					source,
					value,
					init,
=======
				let address = executor.create_address(evm::CreateScheme::Create2 {
					caller: source,
					code_hash,
>>>>>>> 0b962f21
					salt,
				});
				(
					executor.transact_create2(source, value, init, salt, gas_limit),
					address,
				)
			},
		)
	}
}

struct SubstrateStackSubstate<'config> {
	metadata: StackSubstateMetadata<'config>,
	deletes: BTreeSet<H160>,
	logs: Vec<Log>,
	parent: Option<Box<SubstrateStackSubstate<'config>>>,
}

impl<'config> SubstrateStackSubstate<'config> {
	pub fn metadata(&self) -> &StackSubstateMetadata<'config> {
		&self.metadata
	}

	pub fn metadata_mut(&mut self) -> &mut StackSubstateMetadata<'config> {
		&mut self.metadata
	}

	pub fn enter(&mut self, gas_limit: u64, is_static: bool) {
		let mut entering = Self {
			metadata: self.metadata.spit_child(gas_limit, is_static),
			parent: None,
			deletes: BTreeSet::new(),
			logs: Vec::new(),
		};
		mem::swap(&mut entering, self);

		self.parent = Some(Box::new(entering));

		sp_io::storage::start_transaction();
	}

	pub fn exit_commit(&mut self) -> Result<(), ExitError> {
		let mut exited = *self.parent.take().expect("Cannot commit on root substate");
		mem::swap(&mut exited, self);

		self.metadata.swallow_commit(exited.metadata)?;
		self.logs.append(&mut exited.logs);
		self.deletes.append(&mut exited.deletes);

		sp_io::storage::commit_transaction();
		Ok(())
	}

	pub fn exit_revert(&mut self) -> Result<(), ExitError> {
		let mut exited = *self.parent.take().expect("Cannot discard on root substate");
		mem::swap(&mut exited, self);
		self.metadata.swallow_revert(exited.metadata)?;

		sp_io::storage::rollback_transaction();
		Ok(())
	}

	pub fn exit_discard(&mut self) -> Result<(), ExitError> {
		let mut exited = *self.parent.take().expect("Cannot discard on root substate");
		mem::swap(&mut exited, self);
		self.metadata.swallow_discard(exited.metadata)?;

		sp_io::storage::rollback_transaction();
		Ok(())
	}

	pub fn deleted(&self, address: H160) -> bool {
		if self.deletes.contains(&address) {
			return true;
		}

		if let Some(parent) = self.parent.as_ref() {
			return parent.deleted(address);
		}

		false
	}

	pub fn set_deleted(&mut self, address: H160) {
		self.deletes.insert(address);
	}

	pub fn log(&mut self, address: H160, topics: Vec<H256>, data: Vec<u8>) {
		self.logs.push(Log {
			address,
			topics,
			data,
		});
	}
}

/// Substrate backend for EVM.
pub struct SubstrateStackState<'vicinity, 'config, T> {
	vicinity: &'vicinity Vicinity,
	substate: SubstrateStackSubstate<'config>,
	_marker: PhantomData<T>,
}

impl<'vicinity, 'config, T: Config> SubstrateStackState<'vicinity, 'config, T> {
	/// Create a new backend with given vicinity.
	pub fn new(vicinity: &'vicinity Vicinity, metadata: StackSubstateMetadata<'config>) -> Self {
		Self {
			vicinity,
			substate: SubstrateStackSubstate {
				metadata,
				deletes: BTreeSet::new(),
				logs: Vec::new(),
				parent: None,
			},
			_marker: PhantomData,
		}
	}
}

impl<'vicinity, 'config, T: Config> BackendT for SubstrateStackState<'vicinity, 'config, T> {
	fn gas_price(&self) -> U256 {
		self.vicinity.gas_price
	}
	fn origin(&self) -> H160 {
		self.vicinity.origin
	}

	fn block_hash(&self, number: U256) -> H256 {
		if number > U256::from(u32::max_value()) {
			H256::default()
		} else {
			T::BlockHashMapping::block_hash(number.as_u32())
		}
	}

	fn block_number(&self) -> U256 {
		let number: u128 = frame_system::Pallet::<T>::block_number().unique_saturated_into();
		U256::from(number)
	}

	fn block_coinbase(&self) -> H160 {
		Pallet::<T>::find_author()
	}

	fn block_timestamp(&self) -> U256 {
		let now: u128 = pallet_timestamp::Pallet::<T>::get().unique_saturated_into();
		U256::from(now / 1000)
	}

	fn block_difficulty(&self) -> U256 {
		U256::zero()
	}

	fn block_gas_limit(&self) -> U256 {
		T::BlockGasLimit::get()
	}

	fn chain_id(&self) -> U256 {
		U256::from(T::ChainId::get())
	}

	fn exists(&self, _address: H160) -> bool {
		true
	}

	fn basic(&self, address: H160) -> evm::backend::Basic {
		let account = Pallet::<T>::account_basic(&address);

		evm::backend::Basic {
			balance: account.balance,
			nonce: account.nonce,
		}
	}

	fn code(&self, address: H160) -> Vec<u8> {
<<<<<<< HEAD
		<T as Config>::OnMethodCall::get_code(&address)
			.unwrap_or_else(|| AccountCodes::get(&address))
=======
		<AccountCodes<T>>::get(&address)
>>>>>>> 0b962f21
	}

	fn storage(&self, address: H160, index: H256) -> H256 {
		<AccountStorages<T>>::get(address, index)
	}

	fn original_storage(&self, _address: H160, _index: H256) -> Option<H256> {
		None
	}
}

impl<'vicinity, 'config, T: Config> StackStateT<'config>
	for SubstrateStackState<'vicinity, 'config, T>
{
	fn metadata(&self) -> &StackSubstateMetadata<'config> {
		self.substate.metadata()
	}

	fn metadata_mut(&mut self) -> &mut StackSubstateMetadata<'config> {
		self.substate.metadata_mut()
	}

	fn enter(&mut self, gas_limit: u64, is_static: bool) {
		self.substate.enter(gas_limit, is_static)
	}

	fn exit_commit(&mut self) -> Result<(), ExitError> {
		self.substate.exit_commit()
	}

	fn exit_revert(&mut self) -> Result<(), ExitError> {
		self.substate.exit_revert()
	}

	fn exit_discard(&mut self) -> Result<(), ExitError> {
		self.substate.exit_discard()
	}

	fn is_empty(&self, address: H160) -> bool {
		Pallet::<T>::is_account_empty(&address)
	}

	fn deleted(&self, address: H160) -> bool {
		self.substate.deleted(address)
	}

	fn inc_nonce(&mut self, address: H160) {
		let account_id = T::AddressMapping::into_account_id(address);
		frame_system::Pallet::<T>::inc_account_nonce(&account_id);
	}

	fn set_storage(&mut self, address: H160, index: H256, value: H256) {
		if value == H256::default() {
			log::debug!(
				target: "evm",
				"Removing storage for {:?} [index: {:?}]",
				address,
				index,
			);
			<AccountStorages<T>>::remove(address, index);
		} else {
			log::debug!(
				target: "evm",
				"Updating storage for {:?} [index: {:?}, value: {:?}]",
				address,
				index,
				value,
			);
			<AccountStorages<T>>::insert(address, index, value);
		}
	}

	fn reset_storage(&mut self, address: H160) {
<<<<<<< HEAD
		AccountStorages::remove_prefix(address, None);
=======
		<AccountStorages<T>>::remove_prefix(address, None);
>>>>>>> 0b962f21
	}

	fn log(&mut self, address: H160, topics: Vec<H256>, data: Vec<u8>) {
		self.substate.log(address, topics, data)
	}

	fn set_deleted(&mut self, address: H160) {
		self.substate.set_deleted(address)
	}

	fn set_code(&mut self, address: H160, code: Vec<u8>) {
		log::debug!(
			target: "evm",
			"Inserting code ({} bytes) at {:?}",
			code.len(),
			address
		);
		Pallet::<T>::create_account(address, code);
	}

	fn transfer(&mut self, transfer: Transfer) -> Result<(), ExitError> {
		let source = T::AddressMapping::into_account_id(transfer.source);
		let target = T::AddressMapping::into_account_id(transfer.target);

		T::Currency::transfer(
			&source,
			&target,
			transfer.value.low_u128().unique_saturated_into(),
			ExistenceRequirement::AllowDeath,
		)
		.map_err(|_| ExitError::OutOfFund)
	}

	fn reset_balance(&mut self, _address: H160) {
		// Do nothing on reset balance in Substrate.
		//
		// This function exists in EVM because a design issue
		// (arguably a bug) in SELFDESTRUCT that can cause total
		// issurance to be reduced. We do not need to replicate this.
	}

	fn touch(&mut self, _address: H160) {
		// Do nothing on touch in Substrate.
		//
		// EVM pallet considers all accounts to exist, and distinguish
		// only empty and non-empty accounts. This avoids many of the
		// subtle issues in EIP-161.
	}
}<|MERGE_RESOLUTION|>--- conflicted
+++ resolved
@@ -22,17 +22,6 @@
 	AccountCodes, AccountStorages, AddressMapping, BlockHashMapping, Config, Error, Event,
 	FeeCalculator, OnChargeEVMTransaction, Pallet, PrecompileSet,
 };
-<<<<<<< HEAD
-use sha3::{Keccak256, Digest};
-use fp_evm::{ExecutionInfo, CallInfo, CreateInfo, Log, Vicinity, TransactionValidityHack};
-use evm::{Context, ExitReason, ExitError, Transfer};
-use evm::backend::Backend as BackendT;
-use evm::executor::{PrecompileOutput, StackExecutor, StackSubstateMetadata, StackState as StackStateT};
-use crate::{
-	Config, AccountStorages, FeeCalculator, AccountCodes, Module, Event,
-	Error, AddressMapping, PrecompileSet, OnChargeEVMTransaction, BlockHashMapping,
-	OnMethodCall, WithdrawReason, OnCreate,
-=======
 use evm::backend::Backend as BackendT;
 use evm::executor::{StackExecutor, StackState as StackStateT, StackSubstateMetadata};
 use evm::{ExitError, ExitReason, Transfer};
@@ -40,7 +29,6 @@
 use frame_support::{
 	ensure,
 	traits::{Currency, ExistenceRequirement, Get},
->>>>>>> 0b962f21
 };
 use sha3::{Digest, Keccak256};
 use sp_core::{H160, H256, U256};
@@ -52,7 +40,12 @@
 	_marker: PhantomData<T>,
 }
 
-fn run_precompiles<T: Config>(addr: H160, value: &[u8], target_gas: Option<u64>, context: &Context) -> Option<PrecompileOutput> {
+fn run_precompiles<T: Config>(
+	addr: H160,
+	value: &[u8],
+	target_gas: Option<u64>,
+	context: &Context,
+) -> Option<PrecompileOutput> {
 	if let Some(value) = T::OnMethodCall::call(
 		&context.caller,
 		&addr,
@@ -60,7 +53,7 @@
 		value,
 		context.apparent_value,
 	) {
-		return Some(value)
+		return Some(value);
 	}
 	T::Precompiles::execute(addr, value, target_gas, context).map(|v| v.into())
 }
@@ -101,15 +94,6 @@
 
 		let metadata = StackSubstateMetadata::new(gas_limit, &config);
 		let state = SubstrateStackState::new(&vicinity, metadata);
-<<<<<<< HEAD
-		let mut executor = StackExecutor::new_with_precompile(
-			state,
-			config,
-			run_precompiles::<T>,
-		);
-
-		let source_account = Module::<T>::account_basic(&source);
-=======
 		let mut executor =
 			StackExecutor::new_with_precompile(state, config, T::Precompiles::execute);
 
@@ -124,19 +108,21 @@
 			source_account.balance >= total_payment,
 			Error::<T>::BalanceLow
 		);
->>>>>>> 0b962f21
 
 		if let Some(nonce) = nonce {
 			ensure!(source_account.nonce == nonce, Error::<T>::InvalidNonce);
 		}
 
-		let total_fee = gas_price.checked_mul(U256::from(gas_limit))
+		let total_fee = gas_price
+			.checked_mul(U256::from(gas_limit))
 			.ok_or(Error::<T>::FeeOverflow)?;
 
 		let fee_payer = T::TransactionValidityHack::who_pays_fee(source, &reason).unwrap_or(source);
 
 		if fee_payer == source {
-			let total_payment = value.checked_add(total_fee).ok_or(Error::<T>::PaymentOverflow)?;
+			let total_payment = value
+				.checked_add(total_fee)
+				.ok_or(Error::<T>::PaymentOverflow)?;
 			if source_account.balance < total_payment {
 				return Err(Error::<T>::BalanceLow.into());
 			}
@@ -251,24 +237,12 @@
 			nonce,
 			config,
 			|executor| {
-<<<<<<< HEAD
-				let address = executor.create_address(
-					evm::CreateScheme::Legacy { caller: source },
-				);
+				let address = executor.create_address(evm::CreateScheme::Legacy { caller: source });
 				T::OnCreate::on_create(source, address);
-				(executor.transact_create(
-					source,
-					value,
-					init,
-					gas_limit,
-				), address)
-=======
-				let address = executor.create_address(evm::CreateScheme::Legacy { caller: source });
 				(
 					executor.transact_create(source, value, init, gas_limit),
 					address,
 				)
->>>>>>> 0b962f21
 			},
 		)
 	}
@@ -293,22 +267,12 @@
 			nonce,
 			config,
 			|executor| {
-<<<<<<< HEAD
-				let address = executor.create_address(
-					evm::CreateScheme::Create2 { caller: source, code_hash, salt },
-				);
-				T::OnCreate::on_create(source, address);
-				(executor.transact_create2(
-					source,
-					value,
-					init,
-=======
 				let address = executor.create_address(evm::CreateScheme::Create2 {
 					caller: source,
 					code_hash,
->>>>>>> 0b962f21
 					salt,
 				});
+				T::OnCreate::on_create(source, address);
 				(
 					executor.transact_create2(source, value, init, salt, gas_limit),
 					address,
@@ -482,12 +446,8 @@
 	}
 
 	fn code(&self, address: H160) -> Vec<u8> {
-<<<<<<< HEAD
 		<T as Config>::OnMethodCall::get_code(&address)
-			.unwrap_or_else(|| AccountCodes::get(&address))
-=======
-		<AccountCodes<T>>::get(&address)
->>>>>>> 0b962f21
+			.unwrap_or_else(|| <AccountCodes<T>>::get(&address))
 	}
 
 	fn storage(&self, address: H160, index: H256) -> H256 {
@@ -561,11 +521,7 @@
 	}
 
 	fn reset_storage(&mut self, address: H160) {
-<<<<<<< HEAD
-		AccountStorages::remove_prefix(address, None);
-=======
 		<AccountStorages<T>>::remove_prefix(address, None);
->>>>>>> 0b962f21
 	}
 
 	fn log(&mut self, address: H160, topics: Vec<H256>, data: Vec<u8>) {
