// SPDX-License-Identifier: Apache-2.0
// This file is part of Frontier.
//
// Copyright (c) 2020 Parity Technologies (UK) Ltd.
//
// Licensed under the Apache License, Version 2.0 (the "License");
// you may not use this file except in compliance with the License.
// You may obtain a copy of the License at
//
// 	http://www.apache.org/licenses/LICENSE-2.0
//
// Unless required by applicable law or agreed to in writing, software
// distributed under the License is distributed on an "AS IS" BASIS,
// WITHOUT WARRANTIES OR CONDITIONS OF ANY KIND, either express or implied.
// See the License for the specific language governing permissions and
// limitations under the License.

//! EVM stack-based runner.

use sp_std::{marker::PhantomData, vec::Vec, boxed::Box, mem, collections::btree_set::BTreeSet};
use sp_core::{U256, H256, H160};
use sp_runtime::traits::UniqueSaturatedInto;
use frame_support::{
	ensure, traits::{Get, Currency, ExistenceRequirement},
	storage::{StorageMap, StorageDoubleMap},
};
use sha3::{Keccak256, Digest};
use fp_evm::{ExecutionInfo, CallInfo, CreateInfo, Log, Vicinity};
use evm::{Context, ExitReason, ExitError, Transfer};
use evm::backend::Backend as BackendT;
<<<<<<< HEAD
use evm::executor::{PrecompileOutput, StackExecutor, StackSubstateMetadata, StackState as StackStateT};
use crate::{AccountCodes, AccountStorages, AddressMapping, Config, Error, Event, FeeCalculator, OnChargeEVMTransaction, OnMethodCall, Pallet, PrecompileSet, WithdrawReason};
=======
use evm::executor::{StackExecutor, StackSubstateMetadata, StackState as StackStateT};
use crate::{
	Config, AccountStorages, FeeCalculator, AccountCodes, Module, Event,
	Error, AddressMapping, PrecompileSet, OnChargeEVMTransaction, BlockHashMapping,
};
>>>>>>> 955a8c00
use crate::runner::Runner as RunnerT;

#[derive(Default)]
pub struct Runner<T: Config> {
	_marker: PhantomData<T>,
}

fn run_precompiles<T: Config>(addr: H160, value: &[u8], target_gas: Option<u64>, context: &Context) -> Option<PrecompileOutput> {
	if let Some(value) = T::OnMethodCall::call(
		&context.caller,
		&addr,
		target_gas.unwrap_or(u64::MAX),
		value,
		context.apparent_value,
	) {
		return Some(value)
	}
	T::Precompiles::execute(addr, value, target_gas, context).map(|v| v.into())
}

impl<T: Config> Runner<T> {
	/// Execute an EVM operation.
	pub fn execute<'config, F, R>(
		source: H160,
		value: U256,
		gas_limit: u64,
		gas_price: Option<U256>,
		reason: WithdrawReason,
		nonce: Option<U256>,
		config: &'config evm::Config,
		f: F,
	) -> Result<ExecutionInfo<R>, Error<T>> where
		F: FnOnce(&mut StackExecutor<'config, SubstrateStackState<'_, 'config, T>>) -> (ExitReason, R),
	{
		// Gas price check is skipped when performing a gas estimation.
		let gas_price = match gas_price {
			Some(gas_price) => {
				ensure!(gas_price >= T::FeeCalculator::min_gas_price(), Error::<T>::GasPriceTooLow);
				gas_price
			},
			None => Default::default(),
		};

		let vicinity = Vicinity {
			gas_price,
			origin: source,
		};

		let metadata = StackSubstateMetadata::new(gas_limit, &config);
		let state = SubstrateStackState::new(&vicinity, metadata);
		let mut executor = StackExecutor::new_with_precompile(
			state,
			config,
			run_precompiles::<T>,
		);

		let total_fee = gas_price.checked_mul(U256::from(gas_limit))
			.ok_or(Error::<T>::FeeOverflow)?;
		let total_payment = value.checked_add(total_fee).ok_or(Error::<T>::PaymentOverflow)?;
		let source_account = Module::<T>::account_basic(&source);
		ensure!(source_account.balance >= total_payment, Error::<T>::BalanceLow);

		if let Some(nonce) = nonce {
			ensure!(source_account.nonce == nonce, Error::<T>::InvalidNonce);
		}

		// Deduct fee from the `source` account.
		let fee = T::OnChargeTransaction::withdraw_fee(&source, reason, total_fee)?;

		// Execute the EVM call.
		let (reason, retv) = f(&mut executor);

		let used_gas = U256::from(executor.used_gas());
		let actual_fee = executor.fee(gas_price);
		log::debug!(
			target: "evm",
			"Execution {:?} [source: {:?}, value: {}, gas_limit: {}, actual_fee: {}]",
			reason,
			source,
			value,
			gas_limit,
			actual_fee
		);

		// Refund fees to the `source` account if deducted more before,
		T::OnChargeTransaction::correct_and_deposit_fee(&source, actual_fee, fee)?;

		let state = executor.into_state();

		for address in state.substate.deletes {
			log::debug!(
				target: "evm",
				"Deleting account at {:?}",
				address
			);
			Module::<T>::remove_account(&address)
		}

		for log in &state.substate.logs {
			log::trace!(
				target: "evm",
				"Inserting log for {:?}, topics ({}) {:?}, data ({}): {:?}]",
				log.address,
				log.topics.len(),
				log.topics,
				log.data.len(),
				log.data
			);
			Module::<T>::deposit_event(Event::<T>::Log(Log {
				address: log.address,
				topics: log.topics.clone(),
				data: log.data.clone(),
			}));
		}

		Ok(ExecutionInfo {
			value: retv,
			exit_reason: reason,
			used_gas,
			logs: state.substate.logs,
		})
	}
}

impl<T: Config> RunnerT<T> for Runner<T> {
	type Error = Error<T>;

	fn call(
		source: H160,
		target: H160,
		input: Vec<u8>,
		value: U256,
		gas_limit: u64,
		gas_price: Option<U256>,
		nonce: Option<U256>,
		config: &evm::Config,
	) -> Result<CallInfo, Self::Error> {
		Self::execute(
			source,
			value,
			gas_limit,
			gas_price,
			WithdrawReason::Call {
				target,
				input: input.clone(),
			},
			nonce,
			config,
			|executor| executor.transact_call(
				source,
				target,
				value,
				input,
				gas_limit,
			),
		)
	}

	fn create(
		source: H160,
		init: Vec<u8>,
		value: U256,
		gas_limit: u64,
		gas_price: Option<U256>,
		nonce: Option<U256>,
		config: &evm::Config,
	) -> Result<CreateInfo, Self::Error> {
		Self::execute(
			source,
			value,
			gas_limit,
			gas_price,
			WithdrawReason::Create,
			nonce,
			config,
			|executor| {
				let address = executor.create_address(
					evm::CreateScheme::Legacy { caller: source },
				);
				(executor.transact_create(
					source,
					value,
					init,
					gas_limit,
				), address)
			},
		)
	}

	fn create2(
		source: H160,
		init: Vec<u8>,
		salt: H256,
		value: U256,
		gas_limit: u64,
		gas_price: Option<U256>,
		nonce: Option<U256>,
		config: &evm::Config,
	) -> Result<CreateInfo, Self::Error> {
		let code_hash = H256::from_slice(Keccak256::digest(&init).as_slice());
		Self::execute(
			source,
			value,
			gas_limit,
			gas_price,
			WithdrawReason::Create2,
			nonce,
			config,
			|executor| {
				let address = executor.create_address(
					evm::CreateScheme::Create2 { caller: source, code_hash, salt },
				);
				(executor.transact_create2(
					source,
					value,
					init,
					salt,
					gas_limit,
				), address)
			},
		)
	}
}

struct SubstrateStackSubstate<'config> {
	metadata: StackSubstateMetadata<'config>,
	deletes: BTreeSet<H160>,
	logs: Vec<Log>,
	parent: Option<Box<SubstrateStackSubstate<'config>>>,
}

impl<'config> SubstrateStackSubstate<'config> {
	pub fn metadata(&self) -> &StackSubstateMetadata<'config> {
		&self.metadata
	}

	pub fn metadata_mut(&mut self) -> &mut StackSubstateMetadata<'config> {
		&mut self.metadata
	}

	pub fn enter(&mut self, gas_limit: u64, is_static: bool) {
		let mut entering = Self {
			metadata: self.metadata.spit_child(gas_limit, is_static),
			parent: None,
			deletes: BTreeSet::new(),
			logs: Vec::new(),
		};
		mem::swap(&mut entering, self);

		self.parent = Some(Box::new(entering));

		sp_io::storage::start_transaction();
	}

	pub fn exit_commit(&mut self) -> Result<(), ExitError> {
		let mut exited = *self.parent.take().expect("Cannot commit on root substate");
		mem::swap(&mut exited, self);

		self.metadata.swallow_commit(exited.metadata)?;
		self.logs.append(&mut exited.logs);
		self.deletes.append(&mut exited.deletes);

		sp_io::storage::commit_transaction();
		Ok(())
	}

	pub fn exit_revert(&mut self) -> Result<(), ExitError> {
		let mut exited = *self.parent.take().expect("Cannot discard on root substate");
		mem::swap(&mut exited, self);
		self.metadata.swallow_revert(exited.metadata)?;

		sp_io::storage::rollback_transaction();
		Ok(())
	}

	pub fn exit_discard(&mut self) -> Result<(), ExitError> {
		let mut exited = *self.parent.take().expect("Cannot discard on root substate");
		mem::swap(&mut exited, self);
		self.metadata.swallow_discard(exited.metadata)?;

		sp_io::storage::rollback_transaction();
		Ok(())
	}

	pub fn deleted(&self, address: H160) -> bool {
		if self.deletes.contains(&address) {
			return true
		}

		if let Some(parent) = self.parent.as_ref() {
			return parent.deleted(address)
		}

		false
	}

	pub fn set_deleted(&mut self, address: H160) {
		self.deletes.insert(address);
	}

	pub fn log(&mut self, address: H160, topics: Vec<H256>, data: Vec<u8>) {
		self.logs.push(Log {
			address, topics, data,
		});
	}
}

/// Substrate backend for EVM.
pub struct SubstrateStackState<'vicinity, 'config, T> {
	vicinity: &'vicinity Vicinity,
	substate: SubstrateStackSubstate<'config>,
	_marker: PhantomData<T>,
}

impl<'vicinity, 'config, T: Config> SubstrateStackState<'vicinity, 'config, T> {
	/// Create a new backend with given vicinity.
	pub fn new(vicinity: &'vicinity Vicinity, metadata: StackSubstateMetadata<'config>) -> Self {
		Self { vicinity, substate: SubstrateStackSubstate {
			metadata,
			deletes: BTreeSet::new(),
			logs: Vec::new(),
			parent: None,
		}, _marker: PhantomData }
	}
}

impl<'vicinity, 'config, T: Config> BackendT for SubstrateStackState<'vicinity, 'config, T> {
	fn gas_price(&self) -> U256 { self.vicinity.gas_price }
	fn origin(&self) -> H160 { self.vicinity.origin }

	fn block_hash(&self, number: U256) -> H256 {
		if number > U256::from(u32::max_value()) {
			H256::default()
		} else {
			T::BlockHashMapping::block_hash(number.as_u32())
		}
	}

	fn block_number(&self) -> U256 {
		let number: u128 = frame_system::Module::<T>::block_number().unique_saturated_into();
		U256::from(number)
	}

	fn block_coinbase(&self) -> H160 {
		H160::default()
	}

	fn block_timestamp(&self) -> U256 {
		let now: u128 = pallet_timestamp::Module::<T>::get().unique_saturated_into();
		U256::from(now / 1000)
	}

	fn block_difficulty(&self) -> U256 {
		U256::zero()
	}

	fn block_gas_limit(&self) -> U256 {
		U256::zero()
	}

	fn chain_id(&self) -> U256 {
		U256::from(T::ChainId::get())
	}

	fn exists(&self, _address: H160) -> bool {
		true
	}

	fn basic(&self, address: H160) -> evm::backend::Basic {
		let account = Module::<T>::account_basic(&address);

		evm::backend::Basic {
			balance: account.balance,
			nonce: account.nonce,
		}
	}

	fn code(&self, address: H160) -> Vec<u8> {
<<<<<<< HEAD
		<T as Config>::OnMethodCall::get_code(&address)
			.unwrap_or_else(|| <AccountCodes<T>>::get(&address))
=======
		AccountCodes::get(&address)
>>>>>>> 955a8c00
	}

	fn storage(&self, address: H160, index: H256) -> H256 {
		AccountStorages::get(address, index)
	}

	fn original_storage(&self, _address: H160, _index: H256) -> Option<H256> {
		None
	}
}

impl<'vicinity, 'config, T: Config> StackStateT<'config> for SubstrateStackState<'vicinity, 'config, T> {
	fn metadata(&self) -> &StackSubstateMetadata<'config> {
		self.substate.metadata()
	}

	fn metadata_mut(&mut self) -> &mut StackSubstateMetadata<'config> {
		self.substate.metadata_mut()
	}

	fn enter(&mut self, gas_limit: u64, is_static: bool) {
		self.substate.enter(gas_limit, is_static)
	}

	fn exit_commit(&mut self) -> Result<(), ExitError> {
		self.substate.exit_commit()
	}

	fn exit_revert(&mut self) -> Result<(), ExitError> {
		self.substate.exit_revert()
	}

	fn exit_discard(&mut self) -> Result<(), ExitError> {
		self.substate.exit_discard()
	}

	fn is_empty(&self, address: H160) -> bool {
		Module::<T>::is_account_empty(&address)
	}

	fn deleted(&self, address: H160) -> bool {
		self.substate.deleted(address)
	}

	fn inc_nonce(&mut self, address: H160) {
		let account_id = T::AddressMapping::into_account_id(address);
		frame_system::Module::<T>::inc_account_nonce(&account_id);
	}

	fn set_storage(&mut self, address: H160, index: H256, value: H256) {
		if value == H256::default() {
			log::debug!(
				target: "evm",
				"Removing storage for {:?} [index: {:?}]",
				address,
				index,
			);
			AccountStorages::remove(address, index);
		} else {
			log::debug!(
				target: "evm",
				"Updating storage for {:?} [index: {:?}, value: {:?}]",
				address,
				index,
				value,
			);
			AccountStorages::insert(address, index, value);
		}
	}

	fn reset_storage(&mut self, address: H160) {
		AccountStorages::remove_prefix(address);
	}

	fn log(&mut self, address: H160, topics: Vec<H256>, data: Vec<u8>) {
		self.substate.log(address, topics, data)
	}

	fn set_deleted(&mut self, address: H160) {
		self.substate.set_deleted(address)
	}

	fn set_code(&mut self, address: H160, code: Vec<u8>) {
		log::debug!(
			target: "evm",
			"Inserting code ({} bytes) at {:?}",
			code.len(),
			address
		);
		Module::<T>::create_account(address, code);
	}

	fn transfer(&mut self, transfer: Transfer) -> Result<(), ExitError> {
		let source = T::AddressMapping::into_account_id(transfer.source);
		let target = T::AddressMapping::into_account_id(transfer.target);

		T::Currency::transfer(
			&source,
			&target,
			transfer.value.low_u128().unique_saturated_into(),
			ExistenceRequirement::AllowDeath,
		).map_err(|_| ExitError::OutOfFund)
	}

	fn reset_balance(&mut self, _address: H160) {
		// Do nothing on reset balance in Substrate.
		//
		// This function exists in EVM because a design issue
		// (arguably a bug) in SELFDESTRUCT that can cause total
		// issurance to be reduced. We do not need to replicate this.
	}

	fn touch(&mut self, _address: H160) {
		// Do nothing on touch in Substrate.
		//
		// EVM pallet considers all accounts to exist, and distinguish
		// only empty and non-empty accounts. This avoids many of the
		// subtle issues in EIP-161.
	}
}<|MERGE_RESOLUTION|>--- conflicted
+++ resolved
@@ -28,16 +28,12 @@
 use fp_evm::{ExecutionInfo, CallInfo, CreateInfo, Log, Vicinity};
 use evm::{Context, ExitReason, ExitError, Transfer};
 use evm::backend::Backend as BackendT;
-<<<<<<< HEAD
 use evm::executor::{PrecompileOutput, StackExecutor, StackSubstateMetadata, StackState as StackStateT};
-use crate::{AccountCodes, AccountStorages, AddressMapping, Config, Error, Event, FeeCalculator, OnChargeEVMTransaction, OnMethodCall, Pallet, PrecompileSet, WithdrawReason};
-=======
-use evm::executor::{StackExecutor, StackSubstateMetadata, StackState as StackStateT};
 use crate::{
 	Config, AccountStorages, FeeCalculator, AccountCodes, Module, Event,
 	Error, AddressMapping, PrecompileSet, OnChargeEVMTransaction, BlockHashMapping,
+	OnMethodCall, WithdrawReason,
 };
->>>>>>> 955a8c00
 use crate::runner::Runner as RunnerT;
 
 #[derive(Default)]
@@ -416,12 +412,8 @@
 	}
 
 	fn code(&self, address: H160) -> Vec<u8> {
-<<<<<<< HEAD
 		<T as Config>::OnMethodCall::get_code(&address)
-			.unwrap_or_else(|| <AccountCodes<T>>::get(&address))
-=======
-		AccountCodes::get(&address)
->>>>>>> 955a8c00
+			.unwrap_or_else(|| AccountCodes::get(&address))
 	}
 
 	fn storage(&self, address: H160, index: H256) -> H256 {
