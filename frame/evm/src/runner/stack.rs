// SPDX-License-Identifier: Apache-2.0
// This file is part of Frontier.
//
// Copyright (c) 2020-2022 Parity Technologies (UK) Ltd.
//
// Licensed under the Apache License, Version 2.0 (the "License");
// you may not use this file except in compliance with the License.
// You may obtain a copy of the License at
//
// 	http://www.apache.org/licenses/LICENSE-2.0
//
// Unless required by applicable law or agreed to in writing, software
// distributed under the License is distributed on an "AS IS" BASIS,
// WITHOUT WARRANTIES OR CONDITIONS OF ANY KIND, either express or implied.
// See the License for the specific language governing permissions and
// limitations under the License.

//! EVM stack-based runner.

use crate::{
	account::CrossAccountId, runner::Runner as RunnerT, AccountCodes, AccountStorages, AddressMapping, BalanceOf,
	BlockHashMapping, Config, CurrentLogs, Error, Event, FeeCalculator, OnChargeEVMTransaction, OnCreate, OnMethodCall, Pallet,
	RunnerError,
};
use evm::{
	backend::{Basic, Backend as BackendT},
	executor::stack::{Accessed, StackExecutor, StackState as StackStateT, StackSubstateMetadata, PrecompileHandle},
	ExitError, ExitReason, Transfer,
};
use fp_evm::{
	CallInfo, CreateInfo, ExecutionInfo, Log, PrecompileResult, PrecompileSet,
	TransactionValidityHack, Vicinity, WithdrawReason,
};
use frame_support::traits::{Currency, ExistenceRequirement, Get};
use sp_core::{H160, H256, U256};
use sp_runtime::traits::UniqueSaturatedInto;
use sp_std::{
	boxed::Box,
	collections::{btree_map::BTreeMap, btree_set::BTreeSet},
	marker::PhantomData,
	mem,
	vec::Vec,
};

#[cfg(feature = "forbid-evm-reentrancy")]
environmental::thread_local_impl!(static IN_EVM: environmental::RefCell<bool> = environmental::RefCell::new(false));

#[derive(Default)]
pub struct Runner<T: Config> {
	_marker: PhantomData<T>,
}

pub struct PrecompileSetWithMethods<T: Config>(T::PrecompilesType);

impl<T: Config> PrecompileSet for PrecompileSetWithMethods<T> {
	fn execute(
		&self,
		handle: &mut impl PrecompileHandle,
	) -> Option<PrecompileResult> {
		if let Some(result) = self
			.0
			.execute(handle)
		{
			Some(result)
		} else if let Some(result) = T::OnMethodCall::call(
			handle
		) {
			Some(result)
		} else {
			None
		}
	}

	fn is_precompile(&self, address: H160) -> bool {
		self.0.is_precompile(address) || T::OnMethodCall::is_used(&address)
	}
}

impl<T: Config> Runner<T>
where
	BalanceOf<T>: TryFrom<U256> + Into<U256>,
{
	#[allow(clippy::let_and_return)]
	/// Execute an already validated EVM operation.
	fn execute<'config, 'precompiles, F, R>(
		source: &T::CrossAccountId,
		sponsor: Option<&T::CrossAccountId>,
		value: U256,
		gas_limit: u64,
		max_fee_per_gas: Option<U256>,
		max_priority_fee_per_gas: Option<U256>,
		reason: WithdrawReason,
		config: &'config evm::Config,
		precompiles: &'precompiles PrecompileSetWithMethods<T>,
		is_transactional: bool,
		f: F,
	) -> Result<ExecutionInfo<R>, RunnerError<Error<T>>>
	where
		F: FnOnce(
			&mut StackExecutor<
				'config,
				'precompiles,
				SubstrateStackState<'_, 'config, T>,
				PrecompileSetWithMethods<T>,
			>,
		) -> (ExitReason, R),
	{
		let (base_fee, weight) = T::FeeCalculator::min_gas_price();

		#[cfg(feature = "forbid-evm-reentrancy")]
		if IN_EVM.with(|in_evm| in_evm.replace(true)) {
			return Err(RunnerError {
				error: Error::<T>::Reentrancy,
				weight,
			});
		}

		let res = Self::execute_inner(
			source,
			sponsor,
			value,
			gas_limit,
			max_fee_per_gas,
			max_priority_fee_per_gas,
			reason,
			config,
			precompiles,
			is_transactional,
			f,
			base_fee,
			weight,
		);

		// Set IN_EVM to false
		// We should make sure that this line is executed whatever the execution path.
		#[cfg(feature = "forbid-evm-reentrancy")]
		let _ = IN_EVM.with(|in_evm| in_evm.take());

		res
	}

	// Execute an already validated EVM operation.
	fn execute_inner<'config, 'precompiles, F, R>(
		source: &T::CrossAccountId,
		sponsor: Option<&T::CrossAccountId>,
		value: U256,
		gas_limit: u64,
		max_fee_per_gas: Option<U256>,
		max_priority_fee_per_gas: Option<U256>,
		reason: WithdrawReason,
		config: &'config evm::Config,
		precompiles: &'precompiles PrecompileSetWithMethods<T>,
		is_transactional: bool,
		f: F,
		base_fee: U256,
		mut weight: crate::Weight,
	) -> Result<ExecutionInfo<R>, RunnerError<Error<T>>>
	where
		F: FnOnce(
			&mut StackExecutor<
				'config,
				'precompiles,
				SubstrateStackState<'_, 'config, T>,
				PrecompileSetWithMethods<T>,
			>,
		) -> (ExitReason, R),
	{
<<<<<<< HEAD
		let max_fee_per_gas = match (max_fee_per_gas, is_transactional) {
			(Some(max_fee_per_gas), _) => {
				max_fee_per_gas
			}
			// Gas price check is skipped for non-transactional calls that don't
			// define a `max_fee_per_gas` input.
			(None, false) => Default::default(),
			_ => return Err(RunnerError {
				error: Error::<T>::GasPriceTooLow,
				weight,
			}),
		};
=======
		let (total_fee_per_gas, _actual_priority_fee_per_gas) =
			match (max_fee_per_gas, max_priority_fee_per_gas, is_transactional) {
				// Zero max_fee_per_gas for validated transactional calls exist in XCM -> EVM
				// because fees are already withdrawn in the xcm-executor.
				(Some(max_fee), _, true) if max_fee.is_zero() => (U256::zero(), U256::zero()),
				// With no tip, we pay exactly the base_fee
				(Some(_), None, _) => (base_fee, U256::zero()),
				// With tip, we include as much of the tip on top of base_fee that we can, never
				// exceeding max_fee_per_gas
				(Some(max_fee_per_gas), Some(max_priority_fee_per_gas), _) => {
					let actual_priority_fee_per_gas = max_fee_per_gas
						.saturating_sub(base_fee)
						.min(max_priority_fee_per_gas);
					(
						base_fee.saturating_add(actual_priority_fee_per_gas),
						actual_priority_fee_per_gas,
					)
				}
				// Gas price check is skipped for non-transactional calls that don't
				// define a `max_fee_per_gas` input.
				(None, _, false) => (Default::default(), U256::zero()),
				// Unreachable, previously validated. Handle gracefully.
				_ => {
					return Err(RunnerError {
						error: Error::<T>::GasPriceTooLow,
						weight,
					})
				}
			};
>>>>>>> 692df1f7

		let (_, inner_weight) = Pallet::<T>::account_basic_by_id(source);
		weight = weight.saturating_add(inner_weight);
		
		// After eip-1559 we make sure the account can pay both the evm execution and priority fees.
<<<<<<< HEAD
		let max_fee = max_fee_per_gas
			.checked_mul(U256::from(gas_limit))
			.ok_or(RunnerError {
				error: Error::<T>::FeeOverflow,
				weight,
			})?;
=======
		let total_fee =
			total_fee_per_gas
				.checked_mul(U256::from(gas_limit))
				.ok_or(RunnerError {
					error: Error::<T>::FeeOverflow,
					weight,
				})?;
>>>>>>> 692df1f7

		let sponsor = sponsor.unwrap_or(source);

		// Deduct fee from the sponsor account. Returns `None` if `max_fee` is Zero.
		let fee = T::OnChargeTransaction::withdraw_fee(sponsor, reason, max_fee)
		.map_err(|e| RunnerError { error: e, weight })?;

		// Execute the EVM call.
		let vicinity = Vicinity {
			gas_price: base_fee,
			origin: *source.as_eth(),
		};

		let metadata = StackSubstateMetadata::new(gas_limit, config);
		let state = SubstrateStackState::new(&vicinity, metadata);
		let mut executor = StackExecutor::new_with_precompiles(state, config, precompiles);

		let (reason, retv) = f(&mut executor);

		// Post execution.
		let used_gas = U256::from(executor.used_gas());
		let actual_fee = executor.fee(total_fee_per_gas);
		log::debug!(
			target: "evm",
			"Execution {:?} [source: {:?}, value: {}, gas_limit: {}, actual_fee: {}, is_transactional: {}]",
			reason,
			source,
			value,
			gas_limit,
			actual_fee,
			is_transactional
		);
		// The difference between initially withdrawn and the actual cost is refunded.
		//
		// Considered the following request:
		// +-----------+---------+--------------+
		// | Gas_limit | Max_Fee | Max_Priority |
		// +-----------+---------+--------------+
		// |        20 |      10 |            6 |
		// +-----------+---------+--------------+
		//
		// And execution:
		// +----------+----------+
		// | Gas_used | Base_Fee |
		// +----------+----------+
		// |        5 |        2 |
		// +----------+----------+
		//
		// Initially withdrawn 10 * 20 = 200.
		// Actual cost (2 + 6) * 5 = 40.
		// Refunded 200 - 40 = 160.
		// Tip 5 * 6 = 30.
		// Burned 200 - (160 + 30) = 10. Which is equivalent to gas_used * base_fee.
		let actual_priority_fee = T::OnChargeTransaction::correct_and_deposit_fee(
			sponsor,
			// Actual fee after evm execution, including tip.
			actual_fee,
			// Base fee.
			executor.fee(base_fee),
			// Fee initially withdrawn.
			fee,
		);
		T::OnChargeTransaction::pay_priority_fee(actual_priority_fee);

		let state = executor.into_state();

		for address in state.substate.deletes {
			log::debug!(
				target: "evm",
				"Deleting account at {:?}",
				address
			);
			Pallet::<T>::remove_account(&address)
		}

		Ok(ExecutionInfo {
			value: retv,
			exit_reason: reason,
			used_gas,
		})
	}
}

impl<T: Config> RunnerT<T> for Runner<T>
where
	BalanceOf<T>: TryFrom<U256> + Into<U256>,
{
	type Error = Error<T>;

	fn validate(
		source: &T::CrossAccountId,
		sponsor: Option<&Basic>,
		target: Option<H160>,
		input: Vec<u8>,
		value: U256,
		gas_limit: u64,
		max_fee_per_gas: Option<U256>,
		max_priority_fee_per_gas: Option<U256>,
		nonce: Option<U256>,
		access_list: Vec<(H160, Vec<H256>)>,
		is_transactional: bool,
		evm_config: &evm::Config,
	) -> Result<(), RunnerError<Self::Error>> {
		let (base_fee, mut weight) = T::FeeCalculator::min_gas_price();
		let (source_account, inner_weight) = Pallet::<T>::account_basic_by_id(source);
		weight = weight.saturating_add(inner_weight);

		let _ = fp_evm::CheckEvmTransaction::<Self::Error>::new(
			fp_evm::CheckEvmTransactionConfig {
				evm_config,
				block_gas_limit: T::BlockGasLimit::get(),
				base_fee,
				chain_id: T::ChainId::get(),
				is_transactional,
			},
			fp_evm::CheckEvmTransactionInput {
				chain_id: Some(T::ChainId::get()),
				to: target,
				input,
				nonce: nonce.unwrap_or(source_account.nonce),
				gas_limit: gas_limit.into(),
				gas_price: None,
				max_fee_per_gas,
				max_priority_fee_per_gas,
				value,
				access_list,
			},
		)
		.validate_in_block_for(&source_account)
		.and_then(|v| v.with_base_fee())
		.and_then(|v| v.with_account_or_sponsor_balance_for(&source_account, sponsor))
		.map_err(|error| RunnerError { error, weight })?;
		Ok(())
	}

	fn call(
		source: T::CrossAccountId,
		target: H160,
		input: Vec<u8>,
		value: U256,
		gas_limit: u64,
		max_fee_per_gas: Option<U256>,
		max_priority_fee_per_gas: Option<U256>,
		nonce: Option<U256>,
		access_list: Vec<(H160, Vec<H256>)>,
		is_transactional: bool,
		validate: bool,
		config: &evm::Config,
	) -> Result<CallInfo, RunnerError<Self::Error>> {
		let reason = WithdrawReason::Call {
			target,
			input: input.clone(),
		};
		let sponsor = get_sponsor::<T>(*source.as_eth(), max_fee_per_gas, gas_limit, &reason, is_transactional);
		if validate {
			let sponsor = sponsor
				.as_ref()
				.map(|cross_id| {
					let (sponsor, _) = Pallet::<T>::account_basic_by_id(cross_id);
					sponsor
				});
			let _ = Self::validate(
				&source,
				sponsor.as_ref(),
				Some(target),
				input.clone(),
				value,
				gas_limit,
				max_fee_per_gas,
				max_priority_fee_per_gas,
				nonce,
				access_list.clone(),
				is_transactional,
				config,
			)?;
		}
		let precompiles = T::PrecompilesValue::get();
		Self::execute(
			&source,
			sponsor.as_ref(),
			value,
			gas_limit,
			max_fee_per_gas,
			max_priority_fee_per_gas,
			reason,
			config,
			&PrecompileSetWithMethods(precompiles),
			is_transactional,
			|executor| {
				executor.transact_call(
					*source.as_eth(),
					target,
					value,
					input,
					gas_limit,
					access_list,
				)
			},
		)
	}

	fn create(
		source: T::CrossAccountId,
		init: Vec<u8>,
		value: U256,
		gas_limit: u64,
		max_fee_per_gas: Option<U256>,
		max_priority_fee_per_gas: Option<U256>,
		nonce: Option<U256>,
		access_list: Vec<(H160, Vec<H256>)>,
		is_transactional: bool,
		validate: bool,
		config: &evm::Config,
	) -> Result<CreateInfo, RunnerError<Self::Error>> {
		let reason = WithdrawReason::Create;
		let sponsor = get_sponsor::<T>(*source.as_eth(), max_fee_per_gas, gas_limit, &reason, is_transactional);
		if validate {
			let sponsor = sponsor
				.as_ref()
				.map(|cross_id| {
					let (sponsor, _) = Pallet::<T>::account_basic_by_id(cross_id);
					sponsor
				});
			let _ = Self::validate(
				&source,
				sponsor.as_ref(),
				None,
				init.clone(),
				value,
				gas_limit,
				max_fee_per_gas,
				max_priority_fee_per_gas,
				nonce,
				access_list.clone(),
				is_transactional,
				config,
			)?;
		}
		let precompiles = T::PrecompilesValue::get();
		Self::execute(
			&source,
			sponsor.as_ref(),
			value,
			gas_limit,
			max_fee_per_gas,
			max_priority_fee_per_gas,
			reason,
			config,
			&PrecompileSetWithMethods(precompiles),
			is_transactional,
			|executor| {
				let address = executor.create_address(evm::CreateScheme::Legacy {
					caller: *source.as_eth(),
				});
				T::OnCreate::on_create(*source.as_eth(), address);
				let (reason, _) =
					executor.transact_create(*source.as_eth(), value, init, gas_limit, access_list);
				(reason, address)
			},
		)
	}

	fn create2(
		source: T::CrossAccountId,
		init: Vec<u8>,
		salt: H256,
		value: U256,
		gas_limit: u64,
		max_fee_per_gas: Option<U256>,
		max_priority_fee_per_gas: Option<U256>,
		nonce: Option<U256>,
		access_list: Vec<(H160, Vec<H256>)>,
		is_transactional: bool,
		validate: bool,
		config: &evm::Config,
	) -> Result<CreateInfo, RunnerError<Self::Error>> {
		let reason = WithdrawReason::Create2;
		let sponsor = get_sponsor::<T>(*source.as_eth(), max_fee_per_gas, gas_limit, &reason, is_transactional);
		if validate {
			let sponsor = sponsor
				.as_ref()
				.map(|cross_id| {
					let (sponsor, _) = Pallet::<T>::account_basic_by_id(cross_id);
					sponsor
				});
			let _ = Self::validate(
				&source,
				sponsor.as_ref(),
				None,
				init.clone(),
				value,
				gas_limit,
				max_fee_per_gas,
				max_priority_fee_per_gas,
				nonce,
				access_list.clone(),
				is_transactional,
				config,
			)?;
		}
		let precompiles = T::PrecompilesValue::get();
		let code_hash = H256::from(sp_io::hashing::keccak_256(&init));
		Self::execute(
			&source,
			sponsor.as_ref(),
			value,
			gas_limit,
			max_fee_per_gas,
			max_priority_fee_per_gas,
			reason,
			config,
			&PrecompileSetWithMethods(precompiles),
			is_transactional,
			|executor| {
				let address = executor.create_address(evm::CreateScheme::Create2 {
					caller: *source.as_eth(),
					code_hash,
					salt,
				});
				T::OnCreate::on_create(*source.as_eth(), address);
				let (reason, _) = executor.transact_create2(
					*source.as_eth(),
					value,
					init,
					salt,
					gas_limit,
					access_list,
				);
				(reason, address)
			},
		)
	}
}

struct SubstrateStackSubstate<'config, T> {
	metadata: StackSubstateMetadata<'config>,
	deletes: BTreeSet<H160>,
	parent: Option<Box<SubstrateStackSubstate<'config, T>>>,
	_marker: PhantomData<T>,
}

impl<'config, T: Config> SubstrateStackSubstate<'config, T> {
	pub fn metadata(&self) -> &StackSubstateMetadata<'config> {
		&self.metadata
	}

	pub fn metadata_mut(&mut self) -> &mut StackSubstateMetadata<'config> {
		&mut self.metadata
	}

	pub fn enter(&mut self, gas_limit: u64, is_static: bool) {
		let mut entering = Self {
			metadata: self.metadata.spit_child(gas_limit, is_static),
			parent: None,
			deletes: BTreeSet::new(),
			_marker: PhantomData,
		};
		mem::swap(&mut entering, self);

		self.parent = Some(Box::new(entering));

		sp_io::storage::start_transaction();
	}

	pub fn exit_commit(&mut self) -> Result<(), ExitError> {
		let mut exited = *self.parent.take().expect("Cannot commit on root substate");
		mem::swap(&mut exited, self);

		self.metadata.swallow_commit(exited.metadata)?;
		self.deletes.append(&mut exited.deletes);

		sp_io::storage::commit_transaction();
		Ok(())
	}

	pub fn exit_revert(&mut self) -> Result<(), ExitError> {
		let mut exited = *self.parent.take().expect("Cannot discard on root substate");
		mem::swap(&mut exited, self);
		self.metadata.swallow_revert(exited.metadata)?;

		sp_io::storage::rollback_transaction();
		Ok(())
	}

	pub fn exit_discard(&mut self) -> Result<(), ExitError> {
		let mut exited = *self.parent.take().expect("Cannot discard on root substate");
		mem::swap(&mut exited, self);
		self.metadata.swallow_discard(exited.metadata)?;

		sp_io::storage::rollback_transaction();
		Ok(())
	}

	pub fn deleted(&self, address: H160) -> bool {
		if self.deletes.contains(&address) {
			return true;
		}

		if let Some(parent) = self.parent.as_ref() {
			return parent.deleted(address);
		}

		false
	}

	pub fn set_deleted(&mut self, address: H160) {
		self.deletes.insert(address);
	}

	pub fn log(&mut self, address: H160, topics: Vec<H256>, data: Vec<u8>) {
		let log = Log {
			address,
			topics,
			data,
		};
		log::trace!(
			target: "evm",
			"Inserting log for {:?}, topics ({}) {:?}, data ({}): {:?}]",
			log.address,
			log.topics.len(),
			log.topics,
			log.data.len(),
			log.data
		);
		<CurrentLogs<T>>::append(&log);
		<Pallet<T>>::deposit_event(Event::<T>::Log { log });
	}

	fn recursive_is_cold<F: Fn(&Accessed) -> bool>(&self, f: &F) -> bool {
		let local_is_accessed = self.metadata.accessed().as_ref().map(f).unwrap_or(false);
		if local_is_accessed {
			false
		} else {
			self.parent
				.as_ref()
				.map(|p| p.recursive_is_cold(f))
				.unwrap_or(true)
		}
	}
}

/// Substrate backend for EVM.
pub struct SubstrateStackState<'vicinity, 'config, T> {
	vicinity: &'vicinity Vicinity,
<<<<<<< HEAD
	substate: SubstrateStackSubstate<'config, T>,
=======
	substate: SubstrateStackSubstate<'config>,
	original_storage: BTreeMap<(H160, H256), H256>,
>>>>>>> 692df1f7
	_marker: PhantomData<T>,
}

impl<'vicinity, 'config, T: Config> SubstrateStackState<'vicinity, 'config, T> {
	/// Create a new backend with given vicinity.
	pub fn new(vicinity: &'vicinity Vicinity, metadata: StackSubstateMetadata<'config>) -> Self {
		Self {
			vicinity,
			substate: SubstrateStackSubstate {
				metadata,
				deletes: BTreeSet::new(),
				parent: None,
				_marker: PhantomData,
			},
			_marker: PhantomData,
			original_storage: BTreeMap::new(),
		}
	}
}

impl<'vicinity, 'config, T: Config> BackendT for SubstrateStackState<'vicinity, 'config, T> {
	fn gas_price(&self) -> U256 {
		self.vicinity.gas_price
	}
	fn origin(&self) -> H160 {
		self.vicinity.origin
	}

	fn block_hash(&self, number: U256) -> H256 {
		if number > U256::from(u32::MAX) {
			H256::default()
		} else {
			T::BlockHashMapping::block_hash(number.as_u32())
		}
	}

	fn block_number(&self) -> U256 {
		let number: u128 = frame_system::Pallet::<T>::block_number().unique_saturated_into();
		U256::from(number)
	}

	fn block_coinbase(&self) -> H160 {
		Pallet::<T>::find_author()
	}

	fn block_timestamp(&self) -> U256 {
		let now: u128 = pallet_timestamp::Pallet::<T>::get().unique_saturated_into();
		U256::from(now / 1000)
	}

	fn block_difficulty(&self) -> U256 {
		U256::zero()
	}

	fn block_gas_limit(&self) -> U256 {
		T::BlockGasLimit::get()
	}

	fn chain_id(&self) -> U256 {
		U256::from(T::ChainId::get())
	}

	fn exists(&self, _address: H160) -> bool {
		true
	}

	fn basic(&self, address: H160) -> evm::backend::Basic {
		let (account, _) = Pallet::<T>::account_basic(&address);

		evm::backend::Basic {
			balance: account.balance,
			nonce: account.nonce,
		}
	}

	fn code(&self, address: H160) -> Vec<u8> {
		<T as Config>::OnMethodCall::get_code(&address)
			.unwrap_or_else(|| <AccountCodes<T>>::get(&address))
	}

	fn storage(&self, address: H160, index: H256) -> H256 {
		<AccountStorages<T>>::get(address, index)
	}

	fn original_storage(&self, address: H160, index: H256) -> Option<H256> {
		// Not being cached means that it was never changed, which means we
		// can fetch it from storage.
		Some(
			self.original_storage
				.get(&(address, index))
				.cloned()
				.unwrap_or_else(|| self.storage(address, index)),
		)
	}

	fn block_base_fee_per_gas(&self) -> sp_core::U256 {
		let (base_fee, _) = T::FeeCalculator::min_gas_price();
		base_fee
	}
}

impl<'vicinity, 'config, T: Config> StackStateT<'config>
	for SubstrateStackState<'vicinity, 'config, T>
where
	BalanceOf<T>: TryFrom<U256> + Into<U256>,
{
	fn metadata(&self) -> &StackSubstateMetadata<'config> {
		self.substate.metadata()
	}

	fn metadata_mut(&mut self) -> &mut StackSubstateMetadata<'config> {
		self.substate.metadata_mut()
	}

	fn enter(&mut self, gas_limit: u64, is_static: bool) {
		self.substate.enter(gas_limit, is_static)
	}

	fn exit_commit(&mut self) -> Result<(), ExitError> {
		self.substate.exit_commit()
	}

	fn exit_revert(&mut self) -> Result<(), ExitError> {
		self.substate.exit_revert()
	}

	fn exit_discard(&mut self) -> Result<(), ExitError> {
		self.substate.exit_discard()
	}

	fn is_empty(&self, address: H160) -> bool {
		Pallet::<T>::is_account_empty(&address)
	}

	fn deleted(&self, address: H160) -> bool {
		self.substate.deleted(address)
	}

	fn inc_nonce(&mut self, address: H160) {
		let account_id = T::AddressMapping::into_account_id(address);
		frame_system::Pallet::<T>::inc_account_nonce(&account_id);
	}

	fn set_storage(&mut self, address: H160, index: H256, value: H256) {
		// We cache the current value if this is the first time we modify it
		// in the transaction.
		use sp_std::collections::btree_map::Entry::Vacant;
		if let Vacant(e) = self.original_storage.entry((address, index)) {
			let original = <AccountStorages<T>>::get(address, index);
			// No need to cache if same value.
			if original != value {
				e.insert(original);
			}
		}

		// Then we insert or remove the entry based on the value.
		if value == H256::default() {
			log::debug!(
				target: "evm",
				"Removing storage for {:?} [index: {:?}]",
				address,
				index,
			);
			<AccountStorages<T>>::remove(address, index);
		} else {
			log::debug!(
				target: "evm",
				"Updating storage for {:?} [index: {:?}, value: {:?}]",
				address,
				index,
				value,
			);
			<AccountStorages<T>>::insert(address, index, value);
		}
	}

	fn reset_storage(&mut self, address: H160) {
		#[allow(deprecated)]
		let _ = <AccountStorages<T>>::clear_prefix(address, u32::MAX, None);
	}

	fn log(&mut self, address: H160, topics: Vec<H256>, data: Vec<u8>) {
		self.substate.log(address, topics, data)
	}

	fn set_deleted(&mut self, address: H160) {
		self.substate.set_deleted(address)
	}

	fn set_code(&mut self, address: H160, code: Vec<u8>) {
		log::debug!(
			target: "evm",
			"Inserting code ({} bytes) at {:?}",
			code.len(),
			address
		);
		Pallet::<T>::create_account(address, code);
	}

	fn transfer(&mut self, transfer: Transfer) -> Result<(), ExitError> {
		let source = T::AddressMapping::into_account_id(transfer.source);
		let target = T::AddressMapping::into_account_id(transfer.target);

		T::Currency::transfer(
			&source,
			&target,
			transfer
				.value
				.try_into()
				.map_err(|_| ExitError::OutOfFund)?,
			ExistenceRequirement::AllowDeath,
		)
		.map_err(|_| ExitError::OutOfFund)
	}

	fn reset_balance(&mut self, _address: H160) {
		// Do nothing on reset balance in Substrate.
		//
		// This function exists in EVM because a design issue
		// (arguably a bug) in SELFDESTRUCT that can cause total
		// issuance to be reduced. We do not need to replicate this.
	}

	fn touch(&mut self, _address: H160) {
		// Do nothing on touch in Substrate.
		//
		// EVM pallet considers all accounts to exist, and distinguish
		// only empty and non-empty accounts. This avoids many of the
		// subtle issues in EIP-161.
	}

	fn is_cold(&self, address: H160) -> bool {
		self.substate
			.recursive_is_cold(&|a| a.accessed_addresses.contains(&address))
	}

	fn is_storage_cold(&self, address: H160, key: H256) -> bool {
		self.substate
			.recursive_is_cold(&|a: &Accessed| a.accessed_storage.contains(&(address, key)))
	}
}

fn get_sponsor<T:Config>(source: H160, max_fee_per_gas: Option<U256>, gas_limit: u64, reason: &WithdrawReason, is_transactional: bool) -> Option<T::CrossAccountId> {
	let (base_fee, _) = T::FeeCalculator::min_gas_price();
	let (max_fee_per_gas, may_sponsor) = match (max_fee_per_gas, is_transactional) {
		(Some(max_fee_per_gas), _) => {
			(max_fee_per_gas, max_fee_per_gas == base_fee)
		}
		// Gas price check is skipped for non-transactional calls that don't
		// define a `max_fee_per_gas` input.
		(None, false) => (Default::default(), true),
		_ => return None,
	};
	
	let max_fee = max_fee_per_gas.saturating_mul(U256::from(gas_limit));

	#[cfg(feature = "debug-logging")]
	log::trace!(target: "sponsoring", "checking who will pay fee for {:?} {:?}", source, reason);
	may_sponsor
		.then(|| T::TransactionValidityHack::who_pays_fee(source, max_fee, reason))
		.flatten()
}

#[cfg(feature = "forbid-evm-reentrancy")]
#[cfg(test)]
mod tests {
	use super::*;
	use crate::mock::Test;
	use evm::ExitSucceed;
	use std::assert_matches::assert_matches;

	#[test]
	fn test_evm_reentrancy() {
		let config = evm::Config::istanbul();

		// Should fail with the appropriate error if there is reentrancy
		let res = Runner::<Test>::execute(
			H160::default(),
			U256::default(),
			100_000,
			None,
			None,
			&config,
			&(),
			false,
			|_| {
				let res = Runner::<Test>::execute(
					H160::default(),
					U256::default(),
					100_000,
					None,
					None,
					&config,
					&(),
					false,
					|_| (ExitReason::Succeed(ExitSucceed::Stopped), ()),
				);
				assert_matches!(
					res,
					Err(RunnerError {
						error: Error::<Test>::Reentrancy,
						..
					})
				);
				(ExitReason::Error(ExitError::CallTooDeep), ())
			},
		);
		assert_matches!(
			res,
			Ok(ExecutionInfo {
				exit_reason: ExitReason::Error(ExitError::CallTooDeep),
				..
			})
		);

		// Should succeed if there is no reentrancy
		let res = Runner::<Test>::execute(
			H160::default(),
			U256::default(),
			100_000,
			None,
			None,
			&config,
			&(),
			false,
			|_| (ExitReason::Succeed(ExitSucceed::Stopped), ()),
		);
		assert!(res.is_ok());
	}
}<|MERGE_RESOLUTION|>--- conflicted
+++ resolved
@@ -165,20 +165,6 @@
 			>,
 		) -> (ExitReason, R),
 	{
-<<<<<<< HEAD
-		let max_fee_per_gas = match (max_fee_per_gas, is_transactional) {
-			(Some(max_fee_per_gas), _) => {
-				max_fee_per_gas
-			}
-			// Gas price check is skipped for non-transactional calls that don't
-			// define a `max_fee_per_gas` input.
-			(None, false) => Default::default(),
-			_ => return Err(RunnerError {
-				error: Error::<T>::GasPriceTooLow,
-				weight,
-			}),
-		};
-=======
 		let (total_fee_per_gas, _actual_priority_fee_per_gas) =
 			match (max_fee_per_gas, max_priority_fee_per_gas, is_transactional) {
 				// Zero max_fee_per_gas for validated transactional calls exist in XCM -> EVM
@@ -208,20 +194,11 @@
 					})
 				}
 			};
->>>>>>> 692df1f7
 
 		let (_, inner_weight) = Pallet::<T>::account_basic_by_id(source);
 		weight = weight.saturating_add(inner_weight);
 		
 		// After eip-1559 we make sure the account can pay both the evm execution and priority fees.
-<<<<<<< HEAD
-		let max_fee = max_fee_per_gas
-			.checked_mul(U256::from(gas_limit))
-			.ok_or(RunnerError {
-				error: Error::<T>::FeeOverflow,
-				weight,
-			})?;
-=======
 		let total_fee =
 			total_fee_per_gas
 				.checked_mul(U256::from(gas_limit))
@@ -229,12 +206,11 @@
 					error: Error::<T>::FeeOverflow,
 					weight,
 				})?;
->>>>>>> 692df1f7
 
 		let sponsor = sponsor.unwrap_or(source);
 
 		// Deduct fee from the sponsor account. Returns `None` if `max_fee` is Zero.
-		let fee = T::OnChargeTransaction::withdraw_fee(sponsor, reason, max_fee)
+		let fee = T::OnChargeTransaction::withdraw_fee(sponsor, reason, total_fee)
 		.map_err(|e| RunnerError { error: e, weight })?;
 
 		// Execute the EVM call.
@@ -674,12 +650,8 @@
 /// Substrate backend for EVM.
 pub struct SubstrateStackState<'vicinity, 'config, T> {
 	vicinity: &'vicinity Vicinity,
-<<<<<<< HEAD
 	substate: SubstrateStackSubstate<'config, T>,
-=======
-	substate: SubstrateStackSubstate<'config>,
 	original_storage: BTreeMap<(H160, H256), H256>,
->>>>>>> 692df1f7
 	_marker: PhantomData<T>,
 }
 
