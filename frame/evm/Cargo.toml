[package]
name = "pallet-evm"
version = "6.0.0-dev"
authors = ["Parity Technologies <admin@parity.io>"]
edition = "2021"
license = "Apache-2.0"
homepage = "https://substrate.io"
repository = "https://github.com/paritytech/frontier/"
description = "FRAME EVM contracts pallet"
readme = "README.md"

[package.metadata.docs.rs]
targets = ["x86_64-unknown-linux-gnu"]

[dependencies]
serde = { version = "1.0.101", optional = true, features = ["derive"] }
codec = { package = "parity-scale-codec", version = "2.0.0", default-features = false }
scale-info = { version = "1.0.0", default-features = false }
frame-support = { default-features = false, git = "https://github.com/paritytech/substrate.git", branch = "polkadot-v0.9.14" }
frame-system = { default-features = false, git = "https://github.com/paritytech/substrate.git", branch = "polkadot-v0.9.14" }
pallet-timestamp = { default-features = false, git = "https://github.com/paritytech/substrate.git", branch = "polkadot-v0.9.14" }
pallet-balances = { default-features = false, git = "https://github.com/paritytech/substrate.git", branch = "polkadot-v0.9.14" }
sp-core = { default-features = false, git = "https://github.com/paritytech/substrate.git", branch = "polkadot-v0.9.14" }
sp-runtime = { default-features = false, git = "https://github.com/paritytech/substrate.git", branch = "polkadot-v0.9.14" }
sp-std = { default-features = false, git = "https://github.com/paritytech/substrate.git", branch = "polkadot-v0.9.14" }
sp-io = { default-features = false, git = "https://github.com/paritytech/substrate.git", branch = "polkadot-v0.9.14" }
frame-benchmarking = { git = "https://github.com/paritytech/substrate.git", branch = "polkadot-v0.9.14", default-features = false, optional = true }
fp-evm = { version = "3.0.0-dev", default-features = false, path = "../../primitives/evm" }
primitive-types = { version = "0.9.0", default-features = false, features = ["rlp", "byteorder"] }
rlp = { version = "0.5", default-features = false }
<<<<<<< HEAD
evm = { version = "0.33.0", default-features = false, features = ["with-codec"], git = "https://github.com/uniquenetwork/evm.git", branch = "unique-weights" }
evm-runtime = { version = "0.33.0", default-features = false, git = "https://github.com/uniquenetwork/evm.git", branch = "unique-weights" }
evm-gasometer = { version = "0.33.0", default-features = false, git = "https://github.com/uniquenetwork/evm.git", branch = "unique-weights" }
=======
evm = { version = "0.33.1", default-features = false, features = ["with-codec"] }
evm-runtime = { version = "0.33.0", default-features = false }
evm-gasometer = { version = "0.33.0", default-features = false }
>>>>>>> 8a93fdc6
sha3 = { version = "0.8", default-features = false }
log = { version = "0.4", default-features = false }
impl-trait-for-tuples = "0.2.1"
hex = { version = "0.4", default-features = false }
scale-info = { version = "1.0.0", default-features = false, features = ["derive"] }

[features]
default = ["std"]
std = [
	"serde",
	"codec/std",
	"sp-core/std",
	"sp-runtime/std",
	"frame-support/std",
	"frame-system/std",
	"pallet-balances/std",
	"sp-io/std",
	"frame-benchmarking/std",
	"sp-std/std",
	"fp-evm/std",
	"sha3/std",
	"rlp/std",
	"primitive-types/std",
	"evm/std",
	"evm/with-serde",
	"evm-runtime/std",
	"evm-gasometer/std",
	"pallet-timestamp/std",
	"log/std",
	"hex/std",
	"scale-info/std",
]
runtime-benchmarks = [
	"frame-benchmarking",
]<|MERGE_RESOLUTION|>--- conflicted
+++ resolved
@@ -15,7 +15,7 @@
 [dependencies]
 serde = { version = "1.0.101", optional = true, features = ["derive"] }
 codec = { package = "parity-scale-codec", version = "2.0.0", default-features = false }
-scale-info = { version = "1.0.0", default-features = false }
+scale-info = { version = "1.0.0", default-features = false, features = ["derive"] }
 frame-support = { default-features = false, git = "https://github.com/paritytech/substrate.git", branch = "polkadot-v0.9.14" }
 frame-system = { default-features = false, git = "https://github.com/paritytech/substrate.git", branch = "polkadot-v0.9.14" }
 pallet-timestamp = { default-features = false, git = "https://github.com/paritytech/substrate.git", branch = "polkadot-v0.9.14" }
@@ -28,20 +28,13 @@
 fp-evm = { version = "3.0.0-dev", default-features = false, path = "../../primitives/evm" }
 primitive-types = { version = "0.9.0", default-features = false, features = ["rlp", "byteorder"] }
 rlp = { version = "0.5", default-features = false }
-<<<<<<< HEAD
-evm = { version = "0.33.0", default-features = false, features = ["with-codec"], git = "https://github.com/uniquenetwork/evm.git", branch = "unique-weights" }
-evm-runtime = { version = "0.33.0", default-features = false, git = "https://github.com/uniquenetwork/evm.git", branch = "unique-weights" }
-evm-gasometer = { version = "0.33.0", default-features = false, git = "https://github.com/uniquenetwork/evm.git", branch = "unique-weights" }
-=======
-evm = { version = "0.33.1", default-features = false, features = ["with-codec"] }
-evm-runtime = { version = "0.33.0", default-features = false }
-evm-gasometer = { version = "0.33.0", default-features = false }
->>>>>>> 8a93fdc6
+evm = { version = "0.33.0", default-features = false, features = ["with-codec"], git = "https://github.com/uniquenetwork/evm.git", branch = "unique-polkadot-v0.9.15" }
+evm-runtime = { version = "0.33.0", default-features = false, git = "https://github.com/uniquenetwork/evm.git", branch = "unique-polkadot-v0.9.15" }
+evm-gasometer = { version = "0.33.0", default-features = false, git = "https://github.com/uniquenetwork/evm.git", branch = "unique-polkadot-v0.9.15" }
 sha3 = { version = "0.8", default-features = false }
 log = { version = "0.4", default-features = false }
 impl-trait-for-tuples = "0.2.1"
 hex = { version = "0.4", default-features = false }
-scale-info = { version = "1.0.0", default-features = false, features = ["derive"] }
 
 [features]
 default = ["std"]
