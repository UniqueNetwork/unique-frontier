--- conflicted
+++ resolved
@@ -15,7 +15,6 @@
 [dependencies]
 serde = { version = "1.0.101", optional = true, features = ["derive"] }
 codec = { package = "parity-scale-codec", version = "2.0.0", default-features = false }
-<<<<<<< HEAD
 frame-support = { version = "3.0.0", default-features = false, git = "https://github.com/paritytech/substrate.git", branch = "polkadot-v0.9.8" }
 frame-system = { version = "3.0.0", default-features = false, git = "https://github.com/paritytech/substrate.git", branch = "polkadot-v0.9.8" }
 pallet-timestamp = { version = "3.0.0", default-features = false, git = "https://github.com/paritytech/substrate.git", branch = "polkadot-v0.9.8" }
@@ -25,29 +24,12 @@
 sp-std = { version = "3.0.0", default-features = false, git = "https://github.com/paritytech/substrate.git", branch = "polkadot-v0.9.8" }
 sp-io = { version = "3.0.0", default-features = false, git = "https://github.com/paritytech/substrate.git", branch = "polkadot-v0.9.8" }
 frame-benchmarking = { version = "3.0.0", git = "https://github.com/paritytech/substrate", branch = "polkadot-v0.9.8", default-features = false, optional = true }
-fp-evm = { version = "2.0.0", default-features = false, path = "../../primitives/evm" }
+fp-evm = { version = "3.0.0-dev", default-features = false, path = "../../primitives/evm" }
 primitive-types = { version = "0.9.0", default-features = false, features = ["rlp", "byteorder"] }
 rlp = { version = "0.5", default-features = false }
-evm = { version = "0.27.0", default-features = false, features = ["with-codec"], git = "https://github.com/uniquenetwork/evm.git", branch = "precompile-output-parachain" }
-evm-runtime = { version = "0.27.0", default-features = false, git = "https://github.com/uniquenetwork/evm.git", branch = "precompile-output-parachain" }
-evm-gasometer = { version = "0.27.0", default-features = false, git = "https://github.com/uniquenetwork/evm.git", branch = "precompile-output-parachain" }
-=======
-frame-support = { version = "4.0.0-dev", default-features = false, git = "https://github.com/paritytech/substrate" }
-frame-system = { version = "4.0.0-dev", default-features = false, git = "https://github.com/paritytech/substrate" }
-pallet-timestamp = { version = "4.0.0-dev", default-features = false, git = "https://github.com/paritytech/substrate" }
-pallet-balances = { version = "4.0.0-dev", default-features = false, git = "https://github.com/paritytech/substrate" }
-sp-core = { version = "4.0.0-dev", default-features = false, git = "https://github.com/paritytech/substrate" }
-sp-runtime = { version = "4.0.0-dev", default-features = false, git = "https://github.com/paritytech/substrate" }
-sp-std = { version = "4.0.0-dev", default-features = false, git = "https://github.com/paritytech/substrate" }
-sp-io = { version = "4.0.0-dev", default-features = false, git = "https://github.com/paritytech/substrate" }
-frame-benchmarking = { version = "4.0.0-dev", git = "https://github.com/paritytech/substrate", default-features = false, optional = true }
-fp-evm = { version = "3.0.0-dev", default-features = false, path = "../../primitives/evm" }
-primitive-types = { version = "0.10.0", default-features = false, features = ["rlp", "byteorder"] }
-rlp = { version = "0.5", default-features = false }
-evm = { version = "0.30.0", default-features = false, features = ["with-codec"] }
-evm-runtime = { version = "0.30.0", default-features = false }
-evm-gasometer = { version = "0.30.0", default-features = false }
->>>>>>> 0b962f21
+evm = { version = "0.30.0", default-features = false, features = ["with-codec"], git = "https://github.com/uniquenetwork/evm.git", branch = "precompile-output-parachain" }
+evm-runtime = { version = "0.30.0", default-features = false, git = "https://github.com/uniquenetwork/evm.git", branch = "precompile-output-parachain" }
+evm-gasometer = { version = "0.30.0", default-features = false, git = "https://github.com/uniquenetwork/evm.git", branch = "precompile-output-parachain" }
 sha3 = { version = "0.8", default-features = false }
 log = { version = "0.4", default-features = false }
 impl-trait-for-tuples = "0.2.1"
