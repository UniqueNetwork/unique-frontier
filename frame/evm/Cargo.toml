[package]
name = "pallet-evm"
version = "6.0.0-dev"
authors = ["Parity Technologies <admin@parity.io>"]
edition = "2021"
license = "Apache-2.0"
readme = "README.md"
description = "FRAME EVM contracts pallet"
repository = "https://github.com/paritytech/frontier/"

[package.metadata.docs.rs]
targets = ["x86_64-unknown-linux-gnu"]

[dependencies]
environmental = { version = "1.1.3", default-features = false, optional = true }
<<<<<<< HEAD
evm = { git = "https://github.com/uniquenetwork/evm", branch = "unique-polkadot-v0.9.33", default-features = false, features = [
	"with-codec",
] }
=======
evm = { version = "0.37.0", default-features = false, features = ["with-codec"] }
>>>>>>> aca04f22
hex = { version = "0.4.3", default-features = false, features = ["alloc"] }
impl-trait-for-tuples = "0.2.2"
log = { version = "0.4.17", default-features = false }
serde = { version = "1.0", optional = true, features = ["derive"] }

# Parity
codec = { package = "parity-scale-codec", version = "3.2.1", default-features = false, features = ["derive"] }
primitive-types = { version = "0.12.1", default-features = false, features = ["rlp", "byteorder"] }
rlp = { version = "0.5", default-features = false }
scale-info = { version = "2.3.0", default-features = false, features = ["derive"] }

<<<<<<< HEAD
sp-core = { version = "6.0.0", git = "https://github.com/paritytech/substrate", branch = "polkadot-v0.9.33-asset-destroy", default-features = false } # Substate

sp-io = { version = "6.0.0", git = "https://github.com/paritytech/substrate", branch = "polkadot-v0.9.33-asset-destroy", default-features = false }
sp-runtime = { version = "6.0.0", git = "https://github.com/paritytech/substrate", branch = "polkadot-v0.9.33-asset-destroy", default-features = false }
sp-std = { version = "4.0.0", git = "https://github.com/paritytech/substrate", branch = "polkadot-v0.9.33-asset-destroy", default-features = false }

frame-benchmarking = { version = "4.0.0-dev", git = "https://github.com/paritytech/substrate", branch = "polkadot-v0.9.33-asset-destroy", default-features = false, optional = true } # Substrate FRAME
frame-support = { version = "4.0.0-dev", git = "https://github.com/paritytech/substrate", branch = "polkadot-v0.9.33-asset-destroy", default-features = false }
frame-system = { version = "4.0.0-dev", git = "https://github.com/paritytech/substrate", branch = "polkadot-v0.9.33-asset-destroy", default-features = false }
pallet-timestamp = { version = "4.0.0-dev", git = "https://github.com/paritytech/substrate", branch = "polkadot-v0.9.33-asset-destroy", default-features = false }
=======
# Substate
sp-core = { version = "7.0.0", git = "https://github.com/paritytech/substrate", branch = "master", default-features = false }
sp-io = { version = "7.0.0", git = "https://github.com/paritytech/substrate", branch = "master", default-features = false }
sp-runtime = { version = "7.0.0", git = "https://github.com/paritytech/substrate", branch = "master", default-features = false }
sp-std = { version = "5.0.0", git = "https://github.com/paritytech/substrate", branch = "master", default-features = false }
# Substrate FRAME
frame-benchmarking = { version = "4.0.0-dev", git = "https://github.com/paritytech/substrate", branch = "master", default-features = false, optional = true }
frame-support = { version = "4.0.0-dev", git = "https://github.com/paritytech/substrate", branch = "master", default-features = false }
frame-system = { version = "4.0.0-dev", git = "https://github.com/paritytech/substrate", branch = "master", default-features = false }
pallet-timestamp = { version = "4.0.0-dev", git = "https://github.com/paritytech/substrate", branch = "master", default-features = false }
>>>>>>> aca04f22

# Frontier
fp-evm = { version = "3.0.0-dev", path = "../../primitives/evm", default-features = false }
fp-evm-mapping = { path = "../evm-mapping/", default-features = false }

[dev-dependencies]
<<<<<<< HEAD
pallet-balances = { version = "4.0.0-dev", git = "https://github.com/paritytech/substrate", branch = "polkadot-v0.9.33-asset-destroy" }
=======
pallet-balances = { version = "4.0.0-dev", git = "https://github.com/paritytech/substrate", branch = "master" }
pallet-evm-precompile-simple = { path = "./precompile/simple" }
>>>>>>> aca04f22

[features]
default = ["std"]
std = [
	"environmental?/std",
	"evm/std",
	"evm/with-serde",
	"hex/std",
	"log/std",
	"serde",
	# Parity
	"codec/std",
	"primitive-types/std",
	"rlp/std",
	"scale-info/std",
	# Substrate
	"sp-core/std",
	"sp-io/std",
	"sp-runtime/std",
	"sp-std/std",
	# Substrate FRAME
	"frame-benchmarking/std",
	"frame-support/std",
	"frame-system/std",
	"pallet-timestamp/std",
	# Frontier
	"fp-evm/std",
	"fp-evm-mapping/std",
]
runtime-benchmarks = [
	"frame-benchmarking",
	"frame-support/runtime-benchmarks",
	"frame-system/runtime-benchmarks",
	"pallet-timestamp/runtime-benchmarks",
]
<<<<<<< HEAD
try-runtime = ["frame-support/try-runtime"]
=======
try-runtime = [
	"frame-support/try-runtime",
	"frame-system/try-runtime",
	"pallet-timestamp/try-runtime",
]
>>>>>>> aca04f22
forbid-evm-reentrancy = ["dep:environmental"]<|MERGE_RESOLUTION|>--- conflicted
+++ resolved
@@ -13,13 +13,9 @@
 
 [dependencies]
 environmental = { version = "1.1.3", default-features = false, optional = true }
-<<<<<<< HEAD
-evm = { git = "https://github.com/uniquenetwork/evm", branch = "unique-polkadot-v0.9.33", default-features = false, features = [
+evm = { git = "https://github.com/uniquenetwork/evm", branch = "unique-polkadot-v0.9.35", default-features = false, features = [
 	"with-codec",
 ] }
-=======
-evm = { version = "0.37.0", default-features = false, features = ["with-codec"] }
->>>>>>> aca04f22
 hex = { version = "0.4.3", default-features = false, features = ["alloc"] }
 impl-trait-for-tuples = "0.2.2"
 log = { version = "0.4.17", default-features = false }
@@ -31,41 +27,24 @@
 rlp = { version = "0.5", default-features = false }
 scale-info = { version = "2.3.0", default-features = false, features = ["derive"] }
 
-<<<<<<< HEAD
-sp-core = { version = "6.0.0", git = "https://github.com/paritytech/substrate", branch = "polkadot-v0.9.33-asset-destroy", default-features = false } # Substate
-
-sp-io = { version = "6.0.0", git = "https://github.com/paritytech/substrate", branch = "polkadot-v0.9.33-asset-destroy", default-features = false }
-sp-runtime = { version = "6.0.0", git = "https://github.com/paritytech/substrate", branch = "polkadot-v0.9.33-asset-destroy", default-features = false }
-sp-std = { version = "4.0.0", git = "https://github.com/paritytech/substrate", branch = "polkadot-v0.9.33-asset-destroy", default-features = false }
-
-frame-benchmarking = { version = "4.0.0-dev", git = "https://github.com/paritytech/substrate", branch = "polkadot-v0.9.33-asset-destroy", default-features = false, optional = true } # Substrate FRAME
-frame-support = { version = "4.0.0-dev", git = "https://github.com/paritytech/substrate", branch = "polkadot-v0.9.33-asset-destroy", default-features = false }
-frame-system = { version = "4.0.0-dev", git = "https://github.com/paritytech/substrate", branch = "polkadot-v0.9.33-asset-destroy", default-features = false }
-pallet-timestamp = { version = "4.0.0-dev", git = "https://github.com/paritytech/substrate", branch = "polkadot-v0.9.33-asset-destroy", default-features = false }
-=======
 # Substate
-sp-core = { version = "7.0.0", git = "https://github.com/paritytech/substrate", branch = "master", default-features = false }
-sp-io = { version = "7.0.0", git = "https://github.com/paritytech/substrate", branch = "master", default-features = false }
-sp-runtime = { version = "7.0.0", git = "https://github.com/paritytech/substrate", branch = "master", default-features = false }
-sp-std = { version = "5.0.0", git = "https://github.com/paritytech/substrate", branch = "master", default-features = false }
+sp-core = { version = "7.0.0", git = "https://github.com/paritytech/substrate", branch = "polkadot-v0.9.35", default-features = false }
+sp-io = { version = "7.0.0", git = "https://github.com/paritytech/substrate", branch = "polkadot-v0.9.35", default-features = false }
+sp-runtime = { version = "7.0.0", git = "https://github.com/paritytech/substrate", branch = "polkadot-v0.9.35", default-features = false }
+sp-std = { version = "5.0.0", git = "https://github.com/paritytech/substrate", branch = "polkadot-v0.9.35", default-features = false }
 # Substrate FRAME
-frame-benchmarking = { version = "4.0.0-dev", git = "https://github.com/paritytech/substrate", branch = "master", default-features = false, optional = true }
-frame-support = { version = "4.0.0-dev", git = "https://github.com/paritytech/substrate", branch = "master", default-features = false }
-frame-system = { version = "4.0.0-dev", git = "https://github.com/paritytech/substrate", branch = "master", default-features = false }
-pallet-timestamp = { version = "4.0.0-dev", git = "https://github.com/paritytech/substrate", branch = "master", default-features = false }
->>>>>>> aca04f22
+frame-benchmarking = { version = "4.0.0-dev", git = "https://github.com/paritytech/substrate", branch = "polkadot-v0.9.35", default-features = false, optional = true }
+frame-support = { version = "4.0.0-dev", git = "https://github.com/paritytech/substrate", branch = "polkadot-v0.9.35", default-features = false }
+frame-system = { version = "4.0.0-dev", git = "https://github.com/paritytech/substrate", branch = "polkadot-v0.9.35", default-features = false }
+pallet-timestamp = { version = "4.0.0-dev", git = "https://github.com/paritytech/substrate", branch = "polkadot-v0.9.35", default-features = false }
 
 # Frontier
 fp-evm = { version = "3.0.0-dev", path = "../../primitives/evm", default-features = false }
 fp-evm-mapping = { path = "../evm-mapping/", default-features = false }
 
 [dev-dependencies]
-<<<<<<< HEAD
-pallet-balances = { version = "4.0.0-dev", git = "https://github.com/paritytech/substrate", branch = "polkadot-v0.9.33-asset-destroy" }
-=======
-pallet-balances = { version = "4.0.0-dev", git = "https://github.com/paritytech/substrate", branch = "master" }
+pallet-balances = { version = "4.0.0-dev", git = "https://github.com/paritytech/substrate", branch = "polkadot-v0.9.35" }
 pallet-evm-precompile-simple = { path = "./precompile/simple" }
->>>>>>> aca04f22
 
 [features]
 default = ["std"]
@@ -101,13 +80,9 @@
 	"frame-system/runtime-benchmarks",
 	"pallet-timestamp/runtime-benchmarks",
 ]
-<<<<<<< HEAD
-try-runtime = ["frame-support/try-runtime"]
-=======
 try-runtime = [
 	"frame-support/try-runtime",
 	"frame-system/try-runtime",
 	"pallet-timestamp/try-runtime",
 ]
->>>>>>> aca04f22
 forbid-evm-reentrancy = ["dep:environmental"]