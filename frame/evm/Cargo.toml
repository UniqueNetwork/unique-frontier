--- conflicted
+++ resolved
@@ -12,72 +12,40 @@
 targets = ["x86_64-unknown-linux-gnu"]
 
 [dependencies]
-<<<<<<< HEAD
-evm = { git = "https://github.com/uniquenetwork/evm", branch = "unique-polkadot-v0.9.29", default-features = false, features = [
-	"with-codec",
-] }
-hex = { version = "0.4", default-features = false, features = ["alloc"] }
-log = { version = "0.4", default-features = false }
-primitive-types = { version = "0.11.1", default-features = false, features = [
-	"rlp",
-	"byteorder",
-] }
-rlp = { version = "0.5", default-features = false }
-serde = { version = "1.0.137", optional = true, features = ["derive"] }
-sha3 = { version = "0.10.1", default-features = false }
+environmental = { version = "1.1.3", default-features = false, optional = true }
+evm = { git = "https://github.com/uniquenetwork/evm", branch = "unique-polkadot-v0.9.29", default-features = false, features = ["with-codec"] }
+hex = { version = "0.4.3", default-features = false, features = ["alloc"] }
+log = { version = "0.4.17", default-features = false }
+serde = { version = "1.0.144", optional = true, features = ["derive"] }
 impl-trait-for-tuples = "0.2.2"
 
+# Parity
 codec = { package = "parity-scale-codec", version = "3.0.0", default-features = false, features = [
 	"derive",
 ] }
+primitive-types = { version = "0.11.1", default-features = false, features = ["rlp", "byteorder"] }
+rlp = { version = "0.5", default-features = false }
 scale-info = { version = "2.1.2", default-features = false, features = [
 	"derive",
 ] }
+
+# Substate
 sp-core = { version = "6.0.0", git = "https://github.com/paritytech/substrate", branch = "polkadot-v0.9.29", default-features = false }
 sp-io = { version = "6.0.0", git = "https://github.com/paritytech/substrate", branch = "polkadot-v0.9.29", default-features = false }
 sp-runtime = { version = "6.0.0", git = "https://github.com/paritytech/substrate", branch = "polkadot-v0.9.29", default-features = false }
 sp-std = { version = "4.0.0", git = "https://github.com/paritytech/substrate", branch = "polkadot-v0.9.29", default-features = false }
-
+# Substrate FRAME
 frame-benchmarking = { version = "4.0.0-dev", git = "https://github.com/paritytech/substrate", branch = "polkadot-v0.9.29", default-features = false, optional = true }
 frame-support = { version = "4.0.0-dev", git = "https://github.com/paritytech/substrate", branch = "polkadot-v0.9.29", default-features = false }
 frame-system = { version = "4.0.0-dev", git = "https://github.com/paritytech/substrate", branch = "polkadot-v0.9.29", default-features = false }
 pallet-timestamp = { version = "4.0.0-dev", git = "https://github.com/paritytech/substrate", branch = "polkadot-v0.9.29", default-features = false }
-=======
-environmental = { version = "1.1.3", default-features = false, optional = true }
-evm = { git = "https://github.com/rust-blockchain/evm", rev = "51b8c2ce3104265e1fd5bb0fe5cdfd2e0938239c", default-features = false, features = ["with-codec"] }
-hex = { version = "0.4.3", default-features = false, features = ["alloc"] }
-log = { version = "0.4.17", default-features = false }
-serde = { version = "1.0.144", optional = true, features = ["derive"] }
-
-# Parity
-codec = { package = "parity-scale-codec", version = "3.0.0", default-features = false, features = ["derive"] }
-primitive-types = { version = "0.11.1", default-features = false, features = ["rlp", "byteorder"] }
-rlp = { version = "0.5", default-features = false }
-scale-info = { version = "2.1.2", default-features = false, features = ["derive"] }
-
-# Substate
-sp-core = { version = "6.0.0", git = "https://github.com/paritytech/substrate", branch = "master", default-features = false }
-sp-io = { version = "6.0.0", git = "https://github.com/paritytech/substrate", branch = "master", default-features = false }
-sp-runtime = { version = "6.0.0", git = "https://github.com/paritytech/substrate", branch = "master", default-features = false }
-sp-std = { version = "4.0.0", git = "https://github.com/paritytech/substrate", branch = "master", default-features = false }
-# Substrate FRAME
-frame-benchmarking = { version = "4.0.0-dev", git = "https://github.com/paritytech/substrate", branch = "master", default-features = false, optional = true }
-frame-support = { version = "4.0.0-dev", git = "https://github.com/paritytech/substrate", branch = "master", default-features = false }
-frame-system = { version = "4.0.0-dev", git = "https://github.com/paritytech/substrate", branch = "master", default-features = false }
-pallet-timestamp = { version = "4.0.0-dev", git = "https://github.com/paritytech/substrate", branch = "master", default-features = false }
->>>>>>> d2516b35
 
 # Frontier
 fp-evm = { version = "3.0.0-dev", path = "../../primitives/evm", default-features = false }
 fp-evm-mapping = { path = "../evm-mapping/", default-features = false }
 
 [dev-dependencies]
-<<<<<<< HEAD
-pallet-balances = { version = "4.0.0-dev", git = "https://github.com/paritytech/substrate", branch = "polkadot-v0.9.29", default-features = false }
-
-=======
-pallet-balances = { version = "4.0.0-dev", git = "https://github.com/paritytech/substrate", branch = "master" }
->>>>>>> d2516b35
+pallet-balances = { version = "4.0.0-dev", git = "https://github.com/paritytech/substrate", branch = "polkadot-v0.9.29" }
 
 [features]
 default = ["std"]
@@ -107,16 +75,15 @@
 	"fp-evm/std",
 	"fp-evm-mapping/std",
 ]
-<<<<<<< HEAD
-runtime-benchmarks = ["frame-benchmarking"]
-try-runtime = ["frame-support/try-runtime"]
-debug-logging = []
-=======
 runtime-benchmarks = [
 	"frame-benchmarking",
 	"frame-support/runtime-benchmarks",
 	"frame-system/runtime-benchmarks",
 	"pallet-timestamp/runtime-benchmarks",
 ]
-forbid-evm-reentrancy = ["dep:environmental"]
->>>>>>> d2516b35
+try-runtime = ["frame-support/try-runtime"]
+debug-logging = [	"frame-support/runtime-benchmarks",
+	"frame-system/runtime-benchmarks",
+	"pallet-timestamp/runtime-benchmarks",
+]
+forbid-evm-reentrancy = ["dep:environmental"]