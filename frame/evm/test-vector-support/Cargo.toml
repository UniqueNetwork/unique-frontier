[package]
name = "pallet-evm-test-vector-support"
version = "1.0.0-dev"
authors = ["Parity Technologies <admin@parity.io>"]
edition = "2021"
license = "Apache-2.0"
description = "Test vector support for EVM pallet."
repository = "https://github.com/paritytech/frontier/"

[dependencies]
<<<<<<< HEAD
evm = { git = "https://github.com/uniquenetwork/evm", branch = "unique-polkadot-v0.9.30", features = [
    "with-codec",
] }
hex = "0.4.0"
serde = { version = "1.0.101", features = ["derive"] }
serde_json = "1.0"

sp-core = { version = "6.0.0", git = "https://github.com/paritytech/substrate", branch = "polkadot-v0.9.30", default-features = false }
fp-evm = { version = "3.0.0-dev", path = "../../../primitives/evm", default-features = false }
=======
evm = { version = "0.36.0", features = ["with-codec"] }
hex = "0.4.3"
serde = { version = "1.0.101", features = ["derive"] }
serde_json = "1.0"

# Substrate
sp-core = { version = "6.0.0", git = "https://github.com/paritytech/substrate", branch = "polkadot-v0.9.30" }

# Frontier
fp-evm = { version = "3.0.0-dev", path = "../../../primitives/evm" }
>>>>>>> ce45aff1
<|MERGE_RESOLUTION|>--- conflicted
+++ resolved
@@ -8,18 +8,9 @@
 repository = "https://github.com/paritytech/frontier/"
 
 [dependencies]
-<<<<<<< HEAD
-evm = { git = "https://github.com/uniquenetwork/evm", branch = "unique-polkadot-v0.9.30", features = [
-    "with-codec",
+evm = { git = "https://github.com/uniquenetwork/evm", branch = "unique-polkadot-v0.9.30", default-features = false, features = [
+	"with-codec",
 ] }
-hex = "0.4.0"
-serde = { version = "1.0.101", features = ["derive"] }
-serde_json = "1.0"
-
-sp-core = { version = "6.0.0", git = "https://github.com/paritytech/substrate", branch = "polkadot-v0.9.30", default-features = false }
-fp-evm = { version = "3.0.0-dev", path = "../../../primitives/evm", default-features = false }
-=======
-evm = { version = "0.36.0", features = ["with-codec"] }
 hex = "0.4.3"
 serde = { version = "1.0.101", features = ["derive"] }
 serde_json = "1.0"
@@ -28,5 +19,4 @@
 sp-core = { version = "6.0.0", git = "https://github.com/paritytech/substrate", branch = "polkadot-v0.9.30" }
 
 # Frontier
-fp-evm = { version = "3.0.0-dev", path = "../../../primitives/evm" }
->>>>>>> ce45aff1
+fp-evm = { version = "3.0.0-dev", path = "../../../primitives/evm" }