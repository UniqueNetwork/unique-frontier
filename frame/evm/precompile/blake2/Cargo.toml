--- conflicted
+++ resolved
@@ -9,23 +9,13 @@
 description = "BLAKE2 precompiles for EVM pallet."
 
 [dependencies]
-<<<<<<< HEAD
-sp-core = { default-features = false, git = "https://github.com/paritytech/substrate.git", branch = "polkadot-v0.9.18" }
-sp-io = { default-features = false, git = "https://github.com/paritytech/substrate.git", branch = "polkadot-v0.9.18" }
-fp-evm = { default-features = false, path = "../../../../primitives/evm" }
-=======
 fp-evm = { version = "3.0.0-dev", path = "../../../../primitives/evm", default-features = false }
->>>>>>> 61c83001
 
 [dev-dependencies]
 pallet-evm-test-vector-support = { version = "1.0.0-dev", path = "../../test-vector-support" }
 
 [features]
 default = ["std"]
-<<<<<<< HEAD
-std = ["sp-core/std", "sp-io/std", "fp-evm/std"]
-=======
 std = [
 	"fp-evm/std",
-]
->>>>>>> 61c83001
+]