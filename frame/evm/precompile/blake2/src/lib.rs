--- conflicted
+++ resolved
@@ -52,15 +52,6 @@
 		let rounds: u32 = u32::from_be_bytes(rounds_buf);
 
 		let gas_cost: u64 = (rounds as u64) * Blake2F::GAS_COST_PER_ROUND;
-<<<<<<< HEAD
-		if let Some(gas_left) = target_gas {
-			if gas_left < gas_cost {
-				return Err(ExitError::OutOfGas.into());
-			}
-		}
-
-=======
->>>>>>> ce45aff1
 		handle.record_cost(gas_cost)?;
 
 		let input = handle.input();
