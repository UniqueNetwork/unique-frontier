[package]
name = "pallet-evm-precompile-modexp"
version = "2.0.0-dev"
authors = ["Parity Technologies <admin@parity.io>"]
edition = "2021"
license = "Apache-2.0"
homepage = "https://substrate.io"
repository = "https://github.com/paritytech/frontier/"
description = "MODEXP precompiles for EVM pallet."

[dependencies]
<<<<<<< HEAD
sp-core = { default-features = false, git = "https://github.com/paritytech/substrate.git", branch = "polkadot-v0.9.18" }
sp-io = { default-features = false, git = "https://github.com/paritytech/substrate.git", branch = "polkadot-v0.9.18" }
fp-evm = { version = "3.0.0-dev", default-features = false, path = "../../../../primitives/evm" }
=======
>>>>>>> 61c83001
num = { version = "0.4", features = ["alloc"], default-features = false }

fp-evm = { version = "3.0.0-dev", path = "../../../../primitives/evm", default-features = false }

[dev-dependencies]
hex = "0.4.0"
pallet-evm-test-vector-support = { version = "1.0.0-dev", path = "../../test-vector-support" }

[features]
default = ["std"]
<<<<<<< HEAD
std = ["sp-core/std", "sp-io/std", "fp-evm/std", "num/std"]
=======
std = [
	"num/std",
	"fp-evm/std",
]
>>>>>>> 61c83001
<|MERGE_RESOLUTION|>--- conflicted
+++ resolved
@@ -9,12 +9,6 @@
 description = "MODEXP precompiles for EVM pallet."
 
 [dependencies]
-<<<<<<< HEAD
-sp-core = { default-features = false, git = "https://github.com/paritytech/substrate.git", branch = "polkadot-v0.9.18" }
-sp-io = { default-features = false, git = "https://github.com/paritytech/substrate.git", branch = "polkadot-v0.9.18" }
-fp-evm = { version = "3.0.0-dev", default-features = false, path = "../../../../primitives/evm" }
-=======
->>>>>>> 61c83001
 num = { version = "0.4", features = ["alloc"], default-features = false }
 
 fp-evm = { version = "3.0.0-dev", path = "../../../../primitives/evm", default-features = false }
@@ -25,11 +19,7 @@
 
 [features]
 default = ["std"]
-<<<<<<< HEAD
-std = ["sp-core/std", "sp-io/std", "fp-evm/std", "num/std"]
-=======
 std = [
 	"num/std",
 	"fp-evm/std",
-]
->>>>>>> 61c83001
+]