[package]
name = "pallet-evm-precompile-modexp"
version = "1.0.0"
authors = ["Parity Technologies <admin@parity.io>"]
edition = "2018"
license = "Apache-2.0"
homepage = "https://substrate.dev"
repository = "https://github.com/paritytech/substrate/"
description = "MODEXP precompiles for EVM pallet."

[dependencies]
sp-core = { version = "3.0.0", default-features = false, git = "https://github.com/paritytech/substrate.git", branch = "frontier" }
sp-io = { version = "3.0.0", default-features = false, git = "https://github.com/paritytech/substrate.git", branch = "frontier" }
<<<<<<< HEAD
fp-evm = { version = "0.8.0", default-features = false, path = "../../../../primitives/evm" }
evm = { version = "0.26.0", default-features = false, features = ["with-codec"], git = "https://github.com/usetech-llc/evm.git", branch = "precompile-output" }
=======
fp-evm = { version = "1.0.0", default-features = false, path = "../../../../primitives/evm" }
evm = { version = "0.25.0", default-features = false, features = ["with-codec"] }
>>>>>>> 7eb2ad3a
num = { version = "0.3", features = ["alloc"], default-features = false }

[dev-dependencies]
hex = "0.4.0"

[features]
default = ["std"]
std = [
	"sp-core/std",
	"sp-io/std",
	"fp-evm/std",
	"evm/std",
	"num/std",
]<|MERGE_RESOLUTION|>--- conflicted
+++ resolved
@@ -11,13 +11,8 @@
 [dependencies]
 sp-core = { version = "3.0.0", default-features = false, git = "https://github.com/paritytech/substrate.git", branch = "frontier" }
 sp-io = { version = "3.0.0", default-features = false, git = "https://github.com/paritytech/substrate.git", branch = "frontier" }
-<<<<<<< HEAD
-fp-evm = { version = "0.8.0", default-features = false, path = "../../../../primitives/evm" }
+fp-evm = { version = "1.0.0", default-features = false, path = "../../../../primitives/evm" }
 evm = { version = "0.26.0", default-features = false, features = ["with-codec"], git = "https://github.com/usetech-llc/evm.git", branch = "precompile-output" }
-=======
-fp-evm = { version = "1.0.0", default-features = false, path = "../../../../primitives/evm" }
-evm = { version = "0.25.0", default-features = false, features = ["with-codec"] }
->>>>>>> 7eb2ad3a
 num = { version = "0.3", features = ["alloc"], default-features = false }
 
 [dev-dependencies]
