--- conflicted
+++ resolved
@@ -164,17 +164,9 @@
 			// do our gas accounting
 			let gas_cost =
 				calculate_gas_cost(base_len as u64, exp_len as u64, mod_len as u64, &exponent);
-<<<<<<< HEAD
-			if let Some(gas_left) = target_gas {
-				if gas_left < gas_cost {
-					return Err(ExitError::OutOfGas.into());
-				}
-			};
-=======
 
 			handle.record_cost(gas_cost)?;
 			let input = handle.input();
->>>>>>> d2516b35
 
 			let mod_start = exp_start + exp_len;
 			let modulus = BigUint::from_bytes_be(&input[mod_start..mod_start + mod_len]);
