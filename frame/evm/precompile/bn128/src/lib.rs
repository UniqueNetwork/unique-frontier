// SPDX-License-Identifier: Apache-2.0
// This file is part of Frontier.
//
// Copyright (c) 2020 Parity Technologies (UK) Ltd.
//
// Licensed under the Apache License, Version 2.0 (the "License");
// you may not use this file except in compliance with the License.
// You may obtain a copy of the License at
//
// 	http://www.apache.org/licenses/LICENSE-2.0
//
// Unless required by applicable law or agreed to in writing, software
// distributed under the License is distributed on an "AS IS" BASIS,
// WITHOUT WARRANTIES OR CONDITIONS OF ANY KIND, either express or implied.
// See the License for the specific language governing permissions and
// limitations under the License.

#![cfg_attr(not(feature = "std"), no_std)]

extern crate alloc;

use alloc::vec::Vec;
use evm::{executor::PrecompileOutput, Context, ExitError, ExitSucceed};
use fp_evm::Precompile;
<<<<<<< HEAD
use evm::{ExitReason, ExitSucceed, ExitError, Context, executor::PrecompileOutput};
=======
use sp_core::U256;
>>>>>>> 0b962f21

fn read_fr(input: &[u8], start_inx: usize) -> Result<bn::Fr, ExitError> {
	if input.len() < start_inx + 32 {
		return Err(ExitError::Other("Input not long enough".into()));
	}

	bn::Fr::from_slice(&input[start_inx..(start_inx + 32)])
		.map_err(|_| ExitError::Other("Invalid field element".into()))
}

fn read_point(input: &[u8], start_inx: usize) -> Result<bn::G1, ExitError> {
	use bn::{AffineG1, Fq, Group, G1};

	if input.len() < start_inx + 64 {
		return Err(ExitError::Other("Input not long enough".into()));
	}

	let px = Fq::from_slice(&input[start_inx..(start_inx + 32)])
		.map_err(|_| ExitError::Other("Invalid point x coordinate".into()))?;
	let py = Fq::from_slice(&input[(start_inx + 32)..(start_inx + 64)])
		.map_err(|_| ExitError::Other("Invalid point y coordinate".into()))?;
	Ok(if px == Fq::zero() && py == Fq::zero() {
		G1::zero()
	} else {
		AffineG1::new(px, py)
			.map_err(|_| ExitError::Other("Invalid curve point".into()))?
			.into()
	})
}

/// The Bn128Add builtin
pub struct Bn128Add;

impl Bn128Add {
	const GAS_COST: u64 = 150; // https://eips.ethereum.org/EIPS/eip-1108
}

impl Precompile for Bn128Add {
	fn execute(
		input: &[u8],
		_target_gas: Option<u64>,
		_context: &Context,
	) -> PrecompileOutput {
		use bn::AffineG1;

		let p1 = match read_point(input, 0) {
			Ok(v) => v,
			Err(e) => return e.into(),
		};
		let p2 = match read_point(input, 64) {
			Ok(v) => v,
			Err(e) => return e.into(),
		};

		let mut buf = [0u8; 64];
		if let Some(sum) = AffineG1::from_jacobian(p1 + p2) {
			// point not at infinity
<<<<<<< HEAD
			if let Err(e) = sum.x().to_big_endian(&mut buf[0..32]).map_err(|_| ExitError::Other("Cannot fail since 0..32 is 32-byte length".into())) {
				return e.into();
			};
			if let Err(e) = sum.y().to_big_endian(&mut buf[32..64]).map_err(|_| ExitError::Other("Cannot fail since 32..64 is 32-byte length".into())) {
				return e.into();
			};
=======
			sum.x().to_big_endian(&mut buf[0..32]).map_err(|_| {
				ExitError::Other("Cannot fail since 0..32 is 32-byte length".into())
			})?;
			sum.y().to_big_endian(&mut buf[32..64]).map_err(|_| {
				ExitError::Other("Cannot fail since 32..64 is 32-byte length".into())
			})?;
>>>>>>> 0b962f21
		}

		PrecompileOutput {
			exit_status: ExitReason::Succeed(ExitSucceed::Returned),
			cost: Bn128Add::GAS_COST,
			output: buf.to_vec(),
			logs: Default::default(),
		}
	}
}

/// The Bn128Mul builtin
pub struct Bn128Mul;

impl Bn128Mul {
	const GAS_COST: u64 = 6_000; // https://eips.ethereum.org/EIPS/eip-1108
}

impl Precompile for Bn128Mul {
	fn execute(
		input: &[u8],
		_target_gas: Option<u64>,
		_context: &Context,
	) -> PrecompileOutput {
		use bn::AffineG1;

		let p = match read_point(input, 0) {
			Ok(v) => v,
			Err(e) => return e.into(),
		};
		let fr = match read_fr(input, 64) {
			Ok(v) => v,
			Err(e) => return e.into(),
		};

		let mut buf = [0u8; 64];
		if let Some(sum) = AffineG1::from_jacobian(p * fr) {
			// point not at infinity
<<<<<<< HEAD
			if let Err(e) = sum.x().to_big_endian(&mut buf[0..32]).map_err(|_| ExitError::Other("Cannot fail since 0..32 is 32-byte length".into())) {
				return e.into();
			};
			if let Err(e) = sum.y().to_big_endian(&mut buf[32..64]).map_err(|_| ExitError::Other("Cannot fail since 32..64 is 32-byte length".into())) {
				return e.into();
			};
=======
			sum.x().to_big_endian(&mut buf[0..32]).map_err(|_| {
				ExitError::Other("Cannot fail since 0..32 is 32-byte length".into())
			})?;
			sum.y().to_big_endian(&mut buf[32..64]).map_err(|_| {
				ExitError::Other("Cannot fail since 32..64 is 32-byte length".into())
			})?;
>>>>>>> 0b962f21
		}

		PrecompileOutput {
			exit_status: ExitReason::Succeed(ExitSucceed::Returned),
			cost: Bn128Mul::GAS_COST,
			output: buf.to_vec(),
			logs: Default::default(),
		}
	}
}

/// The Bn128Pairing builtin
pub struct Bn128Pairing;

impl Bn128Pairing {
	// https://eips.ethereum.org/EIPS/eip-1108
	const BASE_GAS_COST: u64 = 45_000;
	const GAS_COST_PER_PAIRING: u64 = 34_000;
}

impl Precompile for Bn128Pairing {
	fn execute(
		input: &[u8],
		target_gas: Option<u64>,
		_context: &Context,
<<<<<<< HEAD
	) -> PrecompileOutput {
		use bn::{AffineG1, AffineG2, Fq, Fq2, pairing_batch, G1, G2, Gt, Group};
=======
	) -> core::result::Result<PrecompileOutput, ExitError> {
		use bn::{pairing_batch, AffineG1, AffineG2, Fq, Fq2, Group, Gt, G1, G2};
>>>>>>> 0b962f21

		let (ret_val, gas_cost) = if input.is_empty() {
			(U256::one(), Bn128Pairing::BASE_GAS_COST)
		} else {
			// (a, b_a, b_b - each 64-byte affine coordinates)
			let elements = input.len() / 192;

			let gas_cost: u64 = Bn128Pairing::BASE_GAS_COST
				+ (elements as u64 * Bn128Pairing::GAS_COST_PER_PAIRING);
			if let Some(gas_left) = target_gas {
				if gas_left < gas_cost {
					return ExitError::OutOfGas.into();
				}
			}

			let mut vals = Vec::new();
			for idx in 0..elements {
<<<<<<< HEAD
				let a_x = match Fq::from_slice(&input[idx*192..idx*192+32])
					.map_err(|_| ExitError::Other("Invalid a argument x coordinate".into())) {
						Ok(v) => v,
						Err(e) => return e.into(),
					};

				let a_y = match Fq::from_slice(&input[idx*192+32..idx*192+64])
					.map_err(|_| ExitError::Other("Invalid a argument y coordinate".into())) {
						Ok(v) => v,
						Err(e) => return e.into(),
					};

				let b_a_y = match Fq::from_slice(&input[idx*192+64..idx*192+96])
					.map_err(|_| ExitError::Other("Invalid b argument imaginary coeff x coordinate".into())) {
						Ok(v) => v,
						Err(e) => return e.into(),
					};

				let b_a_x = match Fq::from_slice(&input[idx*192+96..idx*192+128])
					.map_err(|_| ExitError::Other("Invalid b argument imaginary coeff y coordinate".into())) {
						Ok(v) => v,
						Err(e) => return e.into(),
					};

				let b_b_y = match Fq::from_slice(&input[idx*192+128..idx*192+160])
					.map_err(|_| ExitError::Other("Invalid b argument real coeff x coordinate".into())) {
						Ok(v) => v,
						Err(e) => return e.into(),
					};

				let b_b_x = match Fq::from_slice(&input[idx*192+160..idx*192+192])
					.map_err(|_| ExitError::Other("Invalid b argument real coeff y coordinate".into())) {
						Ok(v) => v,
						Err(e) => return e.into(),
					};
=======
				let a_x = Fq::from_slice(&input[idx * 192..idx * 192 + 32])
					.map_err(|_| ExitError::Other("Invalid a argument x coordinate".into()))?;

				let a_y = Fq::from_slice(&input[idx * 192 + 32..idx * 192 + 64])
					.map_err(|_| ExitError::Other("Invalid a argument y coordinate".into()))?;

				let b_a_y =
					Fq::from_slice(&input[idx * 192 + 64..idx * 192 + 96]).map_err(|_| {
						ExitError::Other("Invalid b argument imaginary coeff x coordinate".into())
					})?;

				let b_a_x =
					Fq::from_slice(&input[idx * 192 + 96..idx * 192 + 128]).map_err(|_| {
						ExitError::Other("Invalid b argument imaginary coeff y coordinate".into())
					})?;

				let b_b_y =
					Fq::from_slice(&input[idx * 192 + 128..idx * 192 + 160]).map_err(|_| {
						ExitError::Other("Invalid b argument real coeff x coordinate".into())
					})?;

				let b_b_x =
					Fq::from_slice(&input[idx * 192 + 160..idx * 192 + 192]).map_err(|_| {
						ExitError::Other("Invalid b argument real coeff y coordinate".into())
					})?;
>>>>>>> 0b962f21

				let b_a = Fq2::new(b_a_x, b_a_y);
				let b_b = Fq2::new(b_b_x, b_b_y);
				let b = if b_a.is_zero() && b_b.is_zero() {
					G2::zero()
				} else {
<<<<<<< HEAD
					G2::from(match AffineG2::new(b_a, b_b).map_err(|_| ExitError::Other("Invalid b argument - not on curve".into())) {
						Ok(v) => v,
						Err(e) => return e.into(),
					})
=======
					G2::from(AffineG2::new(b_a, b_b).map_err(|_| {
						ExitError::Other("Invalid b argument - not on curve".into())
					})?)
>>>>>>> 0b962f21
				};
				let a = if a_x.is_zero() && a_y.is_zero() {
					G1::zero()
				} else {
<<<<<<< HEAD
					G1::from(match AffineG1::new(a_x, a_y).map_err(|_| ExitError::Other("Invalid a argument - not on curve".into())) {
						Ok(v) => v,
						Err(e) => return e.into(),
					})
=======
					G1::from(AffineG1::new(a_x, a_y).map_err(|_| {
						ExitError::Other("Invalid a argument - not on curve".into())
					})?)
>>>>>>> 0b962f21
				};
				vals.push((a, b));
			}

			let mul = pairing_batch(&vals);

			if mul == Gt::one() {
				(U256::one(), gas_cost)
			} else {
				(U256::zero(), gas_cost)
			}
		};

		let mut buf = [0u8; 32];
		ret_val.to_big_endian(&mut buf);

		PrecompileOutput {
			exit_status: ExitReason::Succeed(ExitSucceed::Returned),
			cost: gas_cost,
			output: buf.to_vec(),
			logs: Default::default(),
		}
	}
}

#[cfg(test)]
mod tests {
	use super::*;
	use pallet_evm_test_vector_support::test_precompile_test_vectors;

	#[test]
	fn process_consensus_tests_for_add() -> std::result::Result<(), String> {
		test_precompile_test_vectors::<Bn128Add>("../testdata/common_bnadd.json")?;
		Ok(())
	}

	#[test]
	fn process_consensus_tests_for_mul() -> std::result::Result<(), String> {
		test_precompile_test_vectors::<Bn128Mul>("../testdata/common_bnmul.json")?;
		Ok(())
	}

	#[test]
	fn process_consensus_tests_for_pair() -> std::result::Result<(), String> {
		test_precompile_test_vectors::<Bn128Pairing>("../testdata/common_bnpair.json")?;
		Ok(())
	}
}<|MERGE_RESOLUTION|>--- conflicted
+++ resolved
@@ -20,13 +20,10 @@
 extern crate alloc;
 
 use alloc::vec::Vec;
+use evm::{executor::PrecompileOutput, Context, ExitError, ExitReason, ExitSucceed};
 use evm::{executor::PrecompileOutput, Context, ExitError, ExitSucceed};
 use fp_evm::Precompile;
-<<<<<<< HEAD
-use evm::{ExitReason, ExitSucceed, ExitError, Context, executor::PrecompileOutput};
-=======
 use sp_core::U256;
->>>>>>> 0b962f21
 
 fn read_fr(input: &[u8], start_inx: usize) -> Result<bn::Fr, ExitError> {
 	if input.len() < start_inx + 32 {
@@ -65,11 +62,7 @@
 }
 
 impl Precompile for Bn128Add {
-	fn execute(
-		input: &[u8],
-		_target_gas: Option<u64>,
-		_context: &Context,
-	) -> PrecompileOutput {
+	fn execute(input: &[u8], _target_gas: Option<u64>, _context: &Context) -> PrecompileOutput {
 		use bn::AffineG1;
 
 		let p1 = match read_point(input, 0) {
@@ -84,21 +77,20 @@
 		let mut buf = [0u8; 64];
 		if let Some(sum) = AffineG1::from_jacobian(p1 + p2) {
 			// point not at infinity
-<<<<<<< HEAD
-			if let Err(e) = sum.x().to_big_endian(&mut buf[0..32]).map_err(|_| ExitError::Other("Cannot fail since 0..32 is 32-byte length".into())) {
+			if let Err(e) = sum
+				.x()
+				.to_big_endian(&mut buf[0..32])
+				.map_err(|_| ExitError::Other("Cannot fail since 0..32 is 32-byte length".into()))
+			{
 				return e.into();
 			};
-			if let Err(e) = sum.y().to_big_endian(&mut buf[32..64]).map_err(|_| ExitError::Other("Cannot fail since 32..64 is 32-byte length".into())) {
+			if let Err(e) = sum
+				.y()
+				.to_big_endian(&mut buf[32..64])
+				.map_err(|_| ExitError::Other("Cannot fail since 32..64 is 32-byte length".into()))
+			{
 				return e.into();
 			};
-=======
-			sum.x().to_big_endian(&mut buf[0..32]).map_err(|_| {
-				ExitError::Other("Cannot fail since 0..32 is 32-byte length".into())
-			})?;
-			sum.y().to_big_endian(&mut buf[32..64]).map_err(|_| {
-				ExitError::Other("Cannot fail since 32..64 is 32-byte length".into())
-			})?;
->>>>>>> 0b962f21
 		}
 
 		PrecompileOutput {
@@ -118,11 +110,7 @@
 }
 
 impl Precompile for Bn128Mul {
-	fn execute(
-		input: &[u8],
-		_target_gas: Option<u64>,
-		_context: &Context,
-	) -> PrecompileOutput {
+	fn execute(input: &[u8], _target_gas: Option<u64>, _context: &Context) -> PrecompileOutput {
 		use bn::AffineG1;
 
 		let p = match read_point(input, 0) {
@@ -137,21 +125,20 @@
 		let mut buf = [0u8; 64];
 		if let Some(sum) = AffineG1::from_jacobian(p * fr) {
 			// point not at infinity
-<<<<<<< HEAD
-			if let Err(e) = sum.x().to_big_endian(&mut buf[0..32]).map_err(|_| ExitError::Other("Cannot fail since 0..32 is 32-byte length".into())) {
+			if let Err(e) = sum
+				.x()
+				.to_big_endian(&mut buf[0..32])
+				.map_err(|_| ExitError::Other("Cannot fail since 0..32 is 32-byte length".into()))
+			{
 				return e.into();
 			};
-			if let Err(e) = sum.y().to_big_endian(&mut buf[32..64]).map_err(|_| ExitError::Other("Cannot fail since 32..64 is 32-byte length".into())) {
+			if let Err(e) = sum
+				.y()
+				.to_big_endian(&mut buf[32..64])
+				.map_err(|_| ExitError::Other("Cannot fail since 32..64 is 32-byte length".into()))
+			{
 				return e.into();
 			};
-=======
-			sum.x().to_big_endian(&mut buf[0..32]).map_err(|_| {
-				ExitError::Other("Cannot fail since 0..32 is 32-byte length".into())
-			})?;
-			sum.y().to_big_endian(&mut buf[32..64]).map_err(|_| {
-				ExitError::Other("Cannot fail since 32..64 is 32-byte length".into())
-			})?;
->>>>>>> 0b962f21
 		}
 
 		PrecompileOutput {
@@ -173,17 +160,8 @@
 }
 
 impl Precompile for Bn128Pairing {
-	fn execute(
-		input: &[u8],
-		target_gas: Option<u64>,
-		_context: &Context,
-<<<<<<< HEAD
-	) -> PrecompileOutput {
-		use bn::{AffineG1, AffineG2, Fq, Fq2, pairing_batch, G1, G2, Gt, Group};
-=======
-	) -> core::result::Result<PrecompileOutput, ExitError> {
+	fn execute(input: &[u8], target_gas: Option<u64>, _context: &Context) -> PrecompileOutput {
 		use bn::{pairing_batch, AffineG1, AffineG2, Fq, Fq2, Group, Gt, G1, G2};
->>>>>>> 0b962f21
 
 		let (ret_val, gas_cost) = if input.is_empty() {
 			(U256::one(), Bn128Pairing::BASE_GAS_COST)
@@ -201,99 +179,77 @@
 
 			let mut vals = Vec::new();
 			for idx in 0..elements {
-<<<<<<< HEAD
-				let a_x = match Fq::from_slice(&input[idx*192..idx*192+32])
-					.map_err(|_| ExitError::Other("Invalid a argument x coordinate".into())) {
+				let a_x = match Fq::from_slice(&input[idx * 192..idx * 192 + 32])
+					.map_err(|_| ExitError::Other("Invalid a argument x coordinate".into()))
+				{
+					Ok(v) => v,
+					Err(e) => return e.into(),
+				};
+
+				let a_y = match Fq::from_slice(&input[idx * 192 + 32..idx * 192 + 64])
+					.map_err(|_| ExitError::Other("Invalid a argument y coordinate".into()))
+				{
+					Ok(v) => v,
+					Err(e) => return e.into(),
+				};
+
+				let b_a_y =
+					match Fq::from_slice(&input[idx * 192 + 64..idx * 192 + 96]).map_err(|_| {
+						ExitError::Other("Invalid b argument imaginary coeff x coordinate".into())
+					}) {
 						Ok(v) => v,
 						Err(e) => return e.into(),
 					};
 
-				let a_y = match Fq::from_slice(&input[idx*192+32..idx*192+64])
-					.map_err(|_| ExitError::Other("Invalid a argument y coordinate".into())) {
+				let b_a_x =
+					match Fq::from_slice(&input[idx * 192 + 96..idx * 192 + 128]).map_err(|_| {
+						ExitError::Other("Invalid b argument imaginary coeff y coordinate".into())
+					}) {
 						Ok(v) => v,
 						Err(e) => return e.into(),
 					};
 
-				let b_a_y = match Fq::from_slice(&input[idx*192+64..idx*192+96])
-					.map_err(|_| ExitError::Other("Invalid b argument imaginary coeff x coordinate".into())) {
+				let b_b_y =
+					match Fq::from_slice(&input[idx * 192 + 128..idx * 192 + 160]).map_err(|_| {
+						ExitError::Other("Invalid b argument real coeff x coordinate".into())
+					}) {
 						Ok(v) => v,
 						Err(e) => return e.into(),
 					};
 
-				let b_a_x = match Fq::from_slice(&input[idx*192+96..idx*192+128])
-					.map_err(|_| ExitError::Other("Invalid b argument imaginary coeff y coordinate".into())) {
+				let b_b_x =
+					match Fq::from_slice(&input[idx * 192 + 160..idx * 192 + 192]).map_err(|_| {
+						ExitError::Other("Invalid b argument real coeff y coordinate".into())
+					}) {
 						Ok(v) => v,
 						Err(e) => return e.into(),
 					};
-
-				let b_b_y = match Fq::from_slice(&input[idx*192+128..idx*192+160])
-					.map_err(|_| ExitError::Other("Invalid b argument real coeff x coordinate".into())) {
-						Ok(v) => v,
-						Err(e) => return e.into(),
-					};
-
-				let b_b_x = match Fq::from_slice(&input[idx*192+160..idx*192+192])
-					.map_err(|_| ExitError::Other("Invalid b argument real coeff y coordinate".into())) {
-						Ok(v) => v,
-						Err(e) => return e.into(),
-					};
-=======
-				let a_x = Fq::from_slice(&input[idx * 192..idx * 192 + 32])
-					.map_err(|_| ExitError::Other("Invalid a argument x coordinate".into()))?;
-
-				let a_y = Fq::from_slice(&input[idx * 192 + 32..idx * 192 + 64])
-					.map_err(|_| ExitError::Other("Invalid a argument y coordinate".into()))?;
-
-				let b_a_y =
-					Fq::from_slice(&input[idx * 192 + 64..idx * 192 + 96]).map_err(|_| {
-						ExitError::Other("Invalid b argument imaginary coeff x coordinate".into())
-					})?;
-
-				let b_a_x =
-					Fq::from_slice(&input[idx * 192 + 96..idx * 192 + 128]).map_err(|_| {
-						ExitError::Other("Invalid b argument imaginary coeff y coordinate".into())
-					})?;
-
-				let b_b_y =
-					Fq::from_slice(&input[idx * 192 + 128..idx * 192 + 160]).map_err(|_| {
-						ExitError::Other("Invalid b argument real coeff x coordinate".into())
-					})?;
-
-				let b_b_x =
-					Fq::from_slice(&input[idx * 192 + 160..idx * 192 + 192]).map_err(|_| {
-						ExitError::Other("Invalid b argument real coeff y coordinate".into())
-					})?;
->>>>>>> 0b962f21
 
 				let b_a = Fq2::new(b_a_x, b_a_y);
 				let b_b = Fq2::new(b_b_x, b_b_y);
 				let b = if b_a.is_zero() && b_b.is_zero() {
 					G2::zero()
 				} else {
-<<<<<<< HEAD
-					G2::from(match AffineG2::new(b_a, b_b).map_err(|_| ExitError::Other("Invalid b argument - not on curve".into())) {
-						Ok(v) => v,
-						Err(e) => return e.into(),
-					})
-=======
-					G2::from(AffineG2::new(b_a, b_b).map_err(|_| {
-						ExitError::Other("Invalid b argument - not on curve".into())
-					})?)
->>>>>>> 0b962f21
+					G2::from(
+						match AffineG2::new(b_a, b_b).map_err(|_| {
+							ExitError::Other("Invalid b argument - not on curve".into())
+						}) {
+							Ok(v) => v,
+							Err(e) => return e.into(),
+						},
+					)
 				};
 				let a = if a_x.is_zero() && a_y.is_zero() {
 					G1::zero()
 				} else {
-<<<<<<< HEAD
-					G1::from(match AffineG1::new(a_x, a_y).map_err(|_| ExitError::Other("Invalid a argument - not on curve".into())) {
-						Ok(v) => v,
-						Err(e) => return e.into(),
-					})
-=======
-					G1::from(AffineG1::new(a_x, a_y).map_err(|_| {
-						ExitError::Other("Invalid a argument - not on curve".into())
-					})?)
->>>>>>> 0b962f21
+					G1::from(
+						match AffineG1::new(a_x, a_y).map_err(|_| {
+							ExitError::Other("Invalid a argument - not on curve".into())
+						}) {
+							Ok(v) => v,
+							Err(e) => return e.into(),
+						},
+					)
 				};
 				vals.push((a, b));
 			}
