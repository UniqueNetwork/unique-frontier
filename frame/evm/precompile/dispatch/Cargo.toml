--- conflicted
+++ resolved
@@ -9,17 +9,10 @@
 description = "DISPATCH precompiles for EVM pallet."
 
 [dependencies]
-<<<<<<< HEAD
 sp-core = { version = "3.0.0", default-features = false, git = "https://github.com/paritytech/substrate.git", branch = "polkadot-v0.9.3" }
 sp-io = { version = "3.0.0", default-features = false, git = "https://github.com/paritytech/substrate.git", branch = "polkadot-v0.9.3" }
 frame-support = { version = "3.0.0", default-features = false, git = "https://github.com/paritytech/substrate.git", branch = "polkadot-v0.9.3" }
-pallet-evm = { version = "4.0.0-dev", default-features = false, path = "../.." }
-=======
-sp-core = { version = "3.0.0", default-features = false, git = "https://github.com/paritytech/substrate.git", branch = "frontier" }
-sp-io = { version = "3.0.0", default-features = false, git = "https://github.com/paritytech/substrate.git", branch = "frontier" }
-frame-support = { version = "3.0.0", default-features = false, git = "https://github.com/paritytech/substrate.git", branch = "frontier" }
 pallet-evm = { version = "5.0.0-dev", default-features = false, path = "../.." }
->>>>>>> 955a8c00
 fp-evm = { version = "2.0.0-dev", default-features = false, path = "../../../../primitives/evm" }
 evm = { version = "0.27.0", default-features = false, features = ["with-codec"], git = "https://github.com/usetech-llc/evm.git", branch = "precompile-output-parachain" }
 codec = { package = "parity-scale-codec", version = "2.0.0", default-features = false }
