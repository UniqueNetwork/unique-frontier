[package]
name = "pallet-evm-precompile-dispatch"
version = "2.0.0-dev"
authors = ["Parity Technologies <admin@parity.io>"]
edition = "2021"
license = "Apache-2.0"
homepage = "https://substrate.io"
repository = "https://github.com/paritytech/frontier/"
description = "DISPATCH precompiles for EVM pallet."

[dependencies]
<<<<<<< HEAD
sp-core = { default-features = false, git = "https://github.com/paritytech/substrate.git", branch = "polkadot-v0.9.18" }
sp-io = { default-features = false, git = "https://github.com/paritytech/substrate.git", branch = "polkadot-v0.9.18" }
frame-support = { default-features = false, git = "https://github.com/paritytech/substrate.git", branch = "polkadot-v0.9.18" }
pallet-evm = { version = "6.0.0-dev", default-features = false, path = "../.." }
fp-evm = { version = "3.0.0-dev", default-features = false, path = "../../../../primitives/evm" }
codec = { package = "parity-scale-codec", version = "3.1.2", default-features = false }
=======
frame-support = { version = "4.0.0-dev", git = "https://github.com/paritytech/substrate", branch = "master", default-features = false }

fp-evm = { version = "3.0.0-dev", path = "../../../../primitives/evm", default-features = false }
pallet-evm = { version = "6.0.0-dev", path = "../..", default-features = false }
>>>>>>> 61c83001

[features]
default = ["std"]
std = [
	"frame-support/std",
	"fp-evm/std",
	"pallet-evm/std",
]<|MERGE_RESOLUTION|>--- conflicted
+++ resolved
@@ -9,19 +9,10 @@
 description = "DISPATCH precompiles for EVM pallet."
 
 [dependencies]
-<<<<<<< HEAD
-sp-core = { default-features = false, git = "https://github.com/paritytech/substrate.git", branch = "polkadot-v0.9.18" }
-sp-io = { default-features = false, git = "https://github.com/paritytech/substrate.git", branch = "polkadot-v0.9.18" }
-frame-support = { default-features = false, git = "https://github.com/paritytech/substrate.git", branch = "polkadot-v0.9.18" }
-pallet-evm = { version = "6.0.0-dev", default-features = false, path = "../.." }
-fp-evm = { version = "3.0.0-dev", default-features = false, path = "../../../../primitives/evm" }
-codec = { package = "parity-scale-codec", version = "3.1.2", default-features = false }
-=======
 frame-support = { version = "4.0.0-dev", git = "https://github.com/paritytech/substrate", branch = "master", default-features = false }
 
 fp-evm = { version = "3.0.0-dev", path = "../../../../primitives/evm", default-features = false }
 pallet-evm = { version = "6.0.0-dev", path = "../..", default-features = false }
->>>>>>> 61c83001
 
 [features]
 default = ["std"]
