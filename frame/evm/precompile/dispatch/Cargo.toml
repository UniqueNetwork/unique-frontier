--- conflicted
+++ resolved
@@ -8,15 +8,12 @@
 repository = "https://github.com/paritytech/frontier/"
 
 [dependencies]
-<<<<<<< HEAD
-frame-support = { git = "https://github.com/paritytech/substrate", branch = "polkadot-v0.9.30", default-features = false, version = "4.0.0-dev" }
-=======
 # Substrate FRAME
 frame-support = { version = "4.0.0-dev", git = "https://github.com/paritytech/substrate", branch = "polkadot-v0.9.30", default-features = false }
->>>>>>> ce45aff1
 
 # Frontier
 fp-evm = { version = "3.0.0-dev", path = "../../../../primitives/evm", default-features = false }
+fp-evm-mapping = { path = "../../../../frame/evm-mapping", default-features = false }
 pallet-evm = { version = "6.0.0-dev", path = "../..", default-features = false }
 
 [dev-dependencies]
@@ -35,14 +32,10 @@
 
 [features]
 default = ["std"]
-<<<<<<< HEAD
-std = ["frame-support/std", "fp-evm/std", "pallet-evm/std"]
-=======
 std = [
 	# Substrate FRAME
 	"frame-support/std",
 	# Frontier
 	"fp-evm/std",
 	"pallet-evm/std",
-]
->>>>>>> ce45aff1
+]