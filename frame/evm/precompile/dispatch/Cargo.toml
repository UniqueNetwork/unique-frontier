--- conflicted
+++ resolved
@@ -9,15 +9,9 @@
 description = "DISPATCH precompiles for EVM pallet."
 
 [dependencies]
-<<<<<<< HEAD
-sp-core = { version = "3.0.0", default-features = false, git = "https://github.com/paritytech/substrate.git", branch = "master" }
-sp-io = { version = "3.0.0", default-features = false, git = "https://github.com/paritytech/substrate.git", branch = "master" }
-frame-support = { version = "3.0.0", default-features = false, git = "https://github.com/paritytech/substrate.git", branch = "master" }
-=======
 sp-core = { version = "3.0.0", default-features = false, git = "https://github.com/paritytech/substrate.git", branch = "frontier" }
 sp-io = { version = "3.0.0", default-features = false, git = "https://github.com/paritytech/substrate.git", branch = "frontier" }
 frame-support = { version = "3.0.0", default-features = false, git = "https://github.com/paritytech/substrate.git", branch = "frontier" }
->>>>>>> 8d54307c
 pallet-evm = { version = "3.0.0", default-features = false, path = "../.." }
 fp-evm = { version = "0.8.0", default-features = false, path = "../../../../primitives/evm" }
 evm = { version = "0.24.0", default-features = false, features = ["with-codec"] }
