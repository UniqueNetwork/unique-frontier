--- conflicted
+++ resolved
@@ -11,11 +11,7 @@
 ripemd = { version = "0.1", default-features = false }
 
 # Substrate
-<<<<<<< HEAD
-sp-io = { version = "6.0.0", git = "https://github.com/paritytech/substrate", branch = "polkadot-v0.9.33-asset-destroy", default-features = false }
-=======
-sp-io = { version = "7.0.0", git = "https://github.com/paritytech/substrate", branch = "master", default-features = false }
->>>>>>> aca04f22
+sp-io = { version = "7.0.0", git = "https://github.com/paritytech/substrate", branch = "polkadot-v0.9.35", default-features = false }
 
 # Frontier
 fp-evm = { version = "3.0.0-dev", path = "../../../../primitives/evm", default-features = false }
