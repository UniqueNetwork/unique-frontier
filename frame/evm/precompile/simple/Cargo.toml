[package]
name = "pallet-evm-precompile-simple"
version = "2.0.0-dev"
authors = ["Parity Technologies <admin@parity.io>"]
edition = "2021"
license = "Apache-2.0"
homepage = "https://substrate.io"
repository = "https://github.com/paritytech/frontier/"
description = "Simple precompiles for EVM pallet."

[dependencies]
<<<<<<< HEAD
sp-core = { default-features = false, git = "https://github.com/paritytech/substrate.git", branch = "polkadot-v0.9.18" }
sp-io = { default-features = false, git = "https://github.com/paritytech/substrate.git", branch = "polkadot-v0.9.18" }
fp-evm = { version = "3.0.0-dev", default-features = false, path = "../../../../primitives/evm" }
ripemd160 = { version = "0.9", default-features = false }
=======
ripemd = { version = "0.1", default-features = false }

sp-io = { version = "6.0.0", git = "https://github.com/paritytech/substrate", branch = "master", default-features = false }

fp-evm = { version = "3.0.0-dev", path = "../../../../primitives/evm", default-features = false }
>>>>>>> 61c83001

[dev-dependencies]
pallet-evm-test-vector-support = { version = "1.0.0-dev", path = "../../test-vector-support" }

[features]
default = ["std"]
<<<<<<< HEAD
std = ["sp-core/std", "sp-io/std", "fp-evm/std", "ripemd160/std"]
=======
std = [
	"ripemd/std",
	"sp-io/std",
	"fp-evm/std",
]
>>>>>>> 61c83001
<|MERGE_RESOLUTION|>--- conflicted
+++ resolved
@@ -9,30 +9,19 @@
 description = "Simple precompiles for EVM pallet."
 
 [dependencies]
-<<<<<<< HEAD
-sp-core = { default-features = false, git = "https://github.com/paritytech/substrate.git", branch = "polkadot-v0.9.18" }
-sp-io = { default-features = false, git = "https://github.com/paritytech/substrate.git", branch = "polkadot-v0.9.18" }
-fp-evm = { version = "3.0.0-dev", default-features = false, path = "../../../../primitives/evm" }
-ripemd160 = { version = "0.9", default-features = false }
-=======
 ripemd = { version = "0.1", default-features = false }
 
 sp-io = { version = "6.0.0", git = "https://github.com/paritytech/substrate", branch = "master", default-features = false }
 
 fp-evm = { version = "3.0.0-dev", path = "../../../../primitives/evm", default-features = false }
->>>>>>> 61c83001
 
 [dev-dependencies]
 pallet-evm-test-vector-support = { version = "1.0.0-dev", path = "../../test-vector-support" }
 
 [features]
 default = ["std"]
-<<<<<<< HEAD
-std = ["sp-core/std", "sp-io/std", "fp-evm/std", "ripemd160/std"]
-=======
 std = [
 	"ripemd/std",
 	"sp-io/std",
 	"fp-evm/std",
-]
->>>>>>> 61c83001
+]