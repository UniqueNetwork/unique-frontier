[package]
name = "pallet-evm-precompile-curve25519"
version = "1.0.0-dev"
<<<<<<< HEAD
authors = [
	"Parity Technologies <admin@parity.io>",
	"Drew Stone <drew@webb.tools>",
]
=======
authors = ["Parity Technologies <admin@parity.io>", "Drew Stone <drew@webb.tools>"]
>>>>>>> 61c83001
edition = "2021"
license = "Apache-2.0"
homepage = "https://substrate.io"
repository = "https://github.com/paritytech/frontier/"
description = "Curve25519 elliptic curve precompiles for EVM pallet."

[dependencies]
<<<<<<< HEAD
sp-core = { default-features = false, git = "https://github.com/paritytech/substrate.git", branch = "polkadot-v0.9.18" }
sp-io = { default-features = false, git = "https://github.com/paritytech/substrate.git", branch = "polkadot-v0.9.18" }
frame-support = { default-features = false, git = "https://github.com/paritytech/substrate.git", branch = "polkadot-v0.9.18" }
fp-evm = { version = "3.0.0-dev", default-features = false, path = "../../../../primitives/evm" }
codec = { package = "parity-scale-codec", version = "3.1.2", default-features = false }
=======
curve25519-dalek = { version = "4.0.0-pre.1", default-features = false, features = ["u64_backend", "alloc"] }
>>>>>>> 61c83001

fp-evm = { version = "3.0.0-dev", path = "../../../../primitives/evm", default-features = false }

[features]
default = ["std"]
std = [
	"fp-evm/std",
]<|MERGE_RESOLUTION|>--- conflicted
+++ resolved
@@ -1,14 +1,7 @@
 [package]
 name = "pallet-evm-precompile-curve25519"
 version = "1.0.0-dev"
-<<<<<<< HEAD
-authors = [
-	"Parity Technologies <admin@parity.io>",
-	"Drew Stone <drew@webb.tools>",
-]
-=======
 authors = ["Parity Technologies <admin@parity.io>", "Drew Stone <drew@webb.tools>"]
->>>>>>> 61c83001
 edition = "2021"
 license = "Apache-2.0"
 homepage = "https://substrate.io"
@@ -16,15 +9,7 @@
 description = "Curve25519 elliptic curve precompiles for EVM pallet."
 
 [dependencies]
-<<<<<<< HEAD
-sp-core = { default-features = false, git = "https://github.com/paritytech/substrate.git", branch = "polkadot-v0.9.18" }
-sp-io = { default-features = false, git = "https://github.com/paritytech/substrate.git", branch = "polkadot-v0.9.18" }
-frame-support = { default-features = false, git = "https://github.com/paritytech/substrate.git", branch = "polkadot-v0.9.18" }
-fp-evm = { version = "3.0.0-dev", default-features = false, path = "../../../../primitives/evm" }
-codec = { package = "parity-scale-codec", version = "3.1.2", default-features = false }
-=======
 curve25519-dalek = { version = "4.0.0-pre.1", default-features = false, features = ["u64_backend", "alloc"] }
->>>>>>> 61c83001
 
 fp-evm = { version = "3.0.0-dev", path = "../../../../primitives/evm", default-features = false }
 
