--- conflicted
+++ resolved
@@ -55,18 +55,10 @@
 	type BaseCallFilter = frame_support::traits::Everything;
 	type BlockWeights = ();
 	type BlockLength = ();
-<<<<<<< HEAD
-	type DbWeight = ();
-	type RuntimeOrigin = RuntimeOrigin;
-	type Index = u64;
-	type BlockNumber = u64;
-	type RuntimeCall = RuntimeCall;
-=======
 	type RuntimeOrigin = RuntimeOrigin;
 	type RuntimeCall = RuntimeCall;
 	type Index = u64;
 	type BlockNumber = u64;
->>>>>>> ce45aff1
 	type Hash = H256;
 	type Hashing = BlakeTwo256;
 	type AccountId = H160;
