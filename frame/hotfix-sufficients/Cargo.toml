--- conflicted
+++ resolved
@@ -11,22 +11,6 @@
 targets = ["x86_64-unknown-linux-gnu"]
 
 [dependencies]
-<<<<<<< HEAD
-codec = { package = "parity-scale-codec", version = "3.0.0", default-features = false, features = [
-	"derive",
-] }
-scale-info = { version = "2.0.0", default-features = false, features = [
-	"derive",
-] }
-sp-core = { version = "6.0.0", git = "https://github.com/paritytech/substrate", branch = "polkadot-v0.9.30", default-features = false }
-sp-io = { version = "6.0.0", git = "https://github.com/paritytech/substrate", branch = "polkadot-v0.9.30", default-features = false }
-sp-runtime = { version = "6.0.0", git = "https://github.com/paritytech/substrate", branch = "polkadot-v0.9.30", default-features = false }
-sp-std = { version = "4.0.0", git = "https://github.com/paritytech/substrate", branch = "polkadot-v0.9.30", default-features = false }
-
-frame-benchmarking = { version = "4.0.0-dev", git = "https://github.com/paritytech/substrate", branch = "polkadot-v0.9.30", default-features = false, optional = true }
-frame-support = { version = "4.0.0-dev", git = "https://github.com/paritytech/substrate", branch = "polkadot-v0.9.30", default-features = false }
-frame-system = { version = "4.0.0-dev", git = "https://github.com/paritytech/substrate", branch = "polkadot-v0.9.30", default-features = false }
-=======
 # Parity
 codec = { package = "parity-scale-codec", version = "3.2.1", default-features = false, features = ["derive"] }
 scale-info = { version = "2.3.0", default-features = false, features = ["derive"] }
@@ -41,7 +25,6 @@
 frame-system = { version = "4.0.0-dev", git = "https://github.com/paritytech/substrate", branch = "polkadot-v0.9.30", default-features = false }
 
 # Frontier
->>>>>>> ce45aff1
 pallet-evm = { path = "../evm", default-features = false }
 
 [dev-dependencies]
@@ -64,14 +47,9 @@
 	# Frontier
 	"pallet-evm/std",
 ]
-<<<<<<< HEAD
-runtime-benchmarks = ["frame-benchmarking"]
-try-runtime = ["frame-support/try-runtime"]
-=======
 runtime-benchmarks = [
 	"frame-benchmarking",
 	"frame-support/runtime-benchmarks",
 	"frame-system/runtime-benchmarks",
 	"pallet-evm/runtime-benchmarks",
-]
->>>>>>> ce45aff1
+]