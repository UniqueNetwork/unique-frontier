--- conflicted
+++ resolved
@@ -28,7 +28,6 @@
 	testing::Header,
 	traits::{BlakeTwo256, IdentityLookup},
 };
-use frame_system::ConsumerLimits;
 
 pub fn new_test_ext() -> TestExternalities {
 	let t = frame_system::GenesisConfig::default()
@@ -69,22 +68,7 @@
 	type SystemWeightInfo = ();
 	type SS58Prefix = ();
 	type OnSetCode = ();
-<<<<<<< HEAD
-	type MaxConsumers = ConsumerLimitsMock;
-}
-
-pub struct ConsumerLimitsMock{}
-impl ConsumerLimits for ConsumerLimitsMock {
-    fn max_consumers() -> frame_system::RefCount {
-        Default::default()
-    }
-
-    fn max_overflow() -> frame_system::RefCount {
-        Default::default()
-    }
-=======
 	type MaxConsumers = ConstU32<16>;
->>>>>>> 61c83001
 }
 
 frame_support::parameter_types! {
