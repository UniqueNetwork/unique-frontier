[package]
name = "pallet-dynamic-fee"
version = "4.0.0-dev"
authors = ["Parity Technologies <admin@parity.io>"]
edition = "2021"
description = "Dynamic fee handling for EVM."
license = "Apache-2.0"

[dependencies]
async-trait = "0.1"
serde = { version = "1.0.137", optional = true }

codec = { package = "parity-scale-codec", version = "3.0.0", default-features = false }
<<<<<<< HEAD
scale-info = { version = "2.0.0", default-features = false, features = ["derive"] }
sp-core = { git = "https://github.com/paritytech/substrate", branch = "polkadot-v0.9.21", default-features = false , version = "6.0.0" }
sp-inherents = { git = "https://github.com/paritytech/substrate", branch = "polkadot-v0.9.21", default-features = false , version = "4.0.0-dev" }
sp-runtime = { git = "https://github.com/paritytech/substrate", branch = "polkadot-v0.9.21", default-features = false , version = "6.0.0" }
sp-std = { git = "https://github.com/paritytech/substrate", branch = "polkadot-v0.9.21", default-features = false , version = "4.0.0" }
=======
scale-info = { version = "2.1.2", default-features = false, features = ["derive"] }
sp-core = { version = "6.0.0", git = "https://github.com/paritytech/substrate", branch = "master", default-features = false }
sp-inherents = { version = "4.0.0-dev", git = "https://github.com/paritytech/substrate", branch = "master", default-features = false }
sp-runtime = { version = "6.0.0", git = "https://github.com/paritytech/substrate", branch = "master", default-features = false }
sp-std = { version = "4.0.0", git = "https://github.com/paritytech/substrate", branch = "master", default-features = false }
>>>>>>> 857c40b1

frame-support = { git = "https://github.com/paritytech/substrate", branch = "polkadot-v0.9.21", default-features = false , version = "4.0.0-dev" }
frame-system = { git = "https://github.com/paritytech/substrate", branch = "polkadot-v0.9.21", default-features = false , version = "4.0.0-dev" }

fp-dynamic-fee = { version = "1.0.0", path = "../../primitives/dynamic-fee", default-features = false }
fp-evm = { version = "3.0.0-dev", path = "../../primitives/evm", default-features = false }

[dev-dependencies]
pallet-timestamp = { git = "https://github.com/paritytech/substrate", branch = "polkadot-v0.9.21", default-features = false , version = "4.0.0-dev" }
sp-io = { git = "https://github.com/paritytech/substrate", branch = "polkadot-v0.9.21", default-features = false , version = "6.0.0" }

[features]
default = ["std"]
std = [
	"serde",

	"codec/std",
	"scale-info/std",
	"sp-core/std",
	"sp-inherents/std",
	"sp-runtime/std",
	"sp-std/std",
	"frame-system/std",
	"frame-support/std",

	"fp-dynamic-fee/std",
	"fp-evm/std",
]<|MERGE_RESOLUTION|>--- conflicted
+++ resolved
@@ -6,34 +6,38 @@
 description = "Dynamic fee handling for EVM."
 license = "Apache-2.0"
 
+[package.metadata.deppatcher.originals.dependencies]
+sp-core = { version = "6.0.0", git = "https://github.com/paritytech/substrate", branch = "master" }
+sp-inherents = { version = "4.0.0-dev", git = "https://github.com/paritytech/substrate", branch = "master" }
+sp-runtime = { version = "6.0.0", git = "https://github.com/paritytech/substrate", branch = "master" }
+sp-std = { version = "4.0.0", git = "https://github.com/paritytech/substrate", branch = "master" }
+frame-support = { version = "4.0.0-dev", git = "https://github.com/paritytech/substrate", branch = "polkadot-v0.9.21" }
+frame-system = { version = "4.0.0-dev", git = "https://github.com/paritytech/substrate", branch = "polkadot-v0.9.21" }
+
+[package.metadata.deppatcher.originals.dev-dependencies]
+pallet-timestamp = { version = "4.0.0-dev", git = "https://github.com/paritytech/substrate", branch = "polkadot-v0.9.21" }
+sp-io = { version = "6.0.0", git = "https://github.com/paritytech/substrate", branch = "polkadot-v0.9.21" }
+
 [dependencies]
 async-trait = "0.1"
 serde = { version = "1.0.137", optional = true }
 
 codec = { package = "parity-scale-codec", version = "3.0.0", default-features = false }
-<<<<<<< HEAD
-scale-info = { version = "2.0.0", default-features = false, features = ["derive"] }
-sp-core = { git = "https://github.com/paritytech/substrate", branch = "polkadot-v0.9.21", default-features = false , version = "6.0.0" }
-sp-inherents = { git = "https://github.com/paritytech/substrate", branch = "polkadot-v0.9.21", default-features = false , version = "4.0.0-dev" }
-sp-runtime = { git = "https://github.com/paritytech/substrate", branch = "polkadot-v0.9.21", default-features = false , version = "6.0.0" }
-sp-std = { git = "https://github.com/paritytech/substrate", branch = "polkadot-v0.9.21", default-features = false , version = "4.0.0" }
-=======
 scale-info = { version = "2.1.2", default-features = false, features = ["derive"] }
-sp-core = { version = "6.0.0", git = "https://github.com/paritytech/substrate", branch = "master", default-features = false }
-sp-inherents = { version = "4.0.0-dev", git = "https://github.com/paritytech/substrate", branch = "master", default-features = false }
-sp-runtime = { version = "6.0.0", git = "https://github.com/paritytech/substrate", branch = "master", default-features = false }
-sp-std = { version = "4.0.0", git = "https://github.com/paritytech/substrate", branch = "master", default-features = false }
->>>>>>> 857c40b1
+sp-core = { version = "6.0.0", git = "https://github.com/paritytech/substrate", branch = "polkadot-v0.9.22", default-features = false }
+sp-inherents = { version = "4.0.0-dev", git = "https://github.com/paritytech/substrate", branch = "polkadot-v0.9.22", default-features = false }
+sp-runtime = { version = "6.0.0", git = "https://github.com/paritytech/substrate", branch = "polkadot-v0.9.22", default-features = false }
+sp-std = { version = "4.0.0", git = "https://github.com/paritytech/substrate", branch = "polkadot-v0.9.22", default-features = false }
 
-frame-support = { git = "https://github.com/paritytech/substrate", branch = "polkadot-v0.9.21", default-features = false , version = "4.0.0-dev" }
-frame-system = { git = "https://github.com/paritytech/substrate", branch = "polkadot-v0.9.21", default-features = false , version = "4.0.0-dev" }
+frame-support = { git = "https://github.com/paritytech/substrate", branch = "polkadot-v0.9.22", default-features = false , version = "4.0.0-dev" }
+frame-system = { git = "https://github.com/paritytech/substrate", branch = "polkadot-v0.9.22", default-features = false , version = "4.0.0-dev" }
 
 fp-dynamic-fee = { version = "1.0.0", path = "../../primitives/dynamic-fee", default-features = false }
 fp-evm = { version = "3.0.0-dev", path = "../../primitives/evm", default-features = false }
 
 [dev-dependencies]
-pallet-timestamp = { git = "https://github.com/paritytech/substrate", branch = "polkadot-v0.9.21", default-features = false , version = "4.0.0-dev" }
-sp-io = { git = "https://github.com/paritytech/substrate", branch = "polkadot-v0.9.21", default-features = false , version = "6.0.0" }
+pallet-timestamp = { git = "https://github.com/paritytech/substrate", branch = "polkadot-v0.9.22", default-features = false , version = "4.0.0-dev" }
+sp-io = { git = "https://github.com/paritytech/substrate", branch = "polkadot-v0.9.22", default-features = false , version = "6.0.0" }
 
 [features]
 default = ["std"]
